/*---------------------------------------------------------------------------------------------
 *  Copyright (c) Microsoft Corporation. All rights reserved.
 *  Licensed under the MIT License. See License.txt in the project root for license information.
 *--------------------------------------------------------------------------------------------*/

import * as es from 'event-stream';
import _debounce = require('debounce');
import * as _filter from 'gulp-filter';
import * as rename from 'gulp-rename';
import * as _ from 'underscore';
import * as path from 'path';
import * as fs from 'fs';
import * as _rimraf from 'rimraf';
import * as VinylFile from 'vinyl';
import { ThroughStream } from 'through';
import * as sm from 'source-map';
<<<<<<< HEAD

export { getVersion } from './getVersion';
=======
>>>>>>> 65270235

const root = path.dirname(path.dirname(__dirname));

export interface ICancellationToken {
	isCancellationRequested(): boolean;
}

const NoCancellationToken: ICancellationToken = { isCancellationRequested: () => false };

export interface IStreamProvider {
	(cancellationToken?: ICancellationToken): NodeJS.ReadWriteStream;
}

export function incremental(streamProvider: IStreamProvider, initial: NodeJS.ReadWriteStream, supportsCancellation?: boolean): NodeJS.ReadWriteStream {
	const input = es.through();
	const output = es.through();
	let state = 'idle';
	let buffer = Object.create(null);

	const token: ICancellationToken | undefined = !supportsCancellation ? undefined : { isCancellationRequested: () => Object.keys(buffer).length > 0 };

	const run = (input: NodeJS.ReadWriteStream, isCancellable: boolean) => {
		state = 'running';

		const stream = !supportsCancellation ? streamProvider() : streamProvider(isCancellable ? token : NoCancellationToken);

		input
			.pipe(stream)
			.pipe(es.through(undefined, () => {
				state = 'idle';
				eventuallyRun();
			}))
			.pipe(output);
	};

	if (initial) {
		run(initial, false);
	}

	const eventuallyRun = _debounce(() => {
		const paths = Object.keys(buffer);

		if (paths.length === 0) {
			return;
		}

		const data = paths.map(path => buffer[path]);
		buffer = Object.create(null);
		run(es.readArray(data), true);
	}, 500);

	input.on('data', (f: any) => {
		buffer[f.path] = f;

		if (state === 'idle') {
			eventuallyRun();
		}
	});

	return es.duplex(input, output);
}

export function debounce(task: () => NodeJS.ReadWriteStream): NodeJS.ReadWriteStream {
	const input = es.through();
	const output = es.through();
	let state = 'idle';

	const run = () => {
		state = 'running';

		task()
			.pipe(es.through(undefined, () => {
				const shouldRunAgain = state === 'stale';
				state = 'idle';

				if (shouldRunAgain) {
					eventuallyRun();
				}
			}))
			.pipe(output);
	};

	run();

	const eventuallyRun = _debounce(() => run(), 500);

	input.on('data', () => {
		if (state === 'idle') {
			eventuallyRun();
		} else {
			state = 'stale';
		}
	});

	return es.duplex(input, output);
}

export function fixWin32DirectoryPermissions(): NodeJS.ReadWriteStream {
	if (!/win32/.test(process.platform)) {
		return es.through();
	}

	return es.mapSync<VinylFile, VinylFile>(f => {
		if (f.stat && f.stat.isDirectory && f.stat.isDirectory()) {
			f.stat.mode = 16877;
		}

		return f;
	});
}

export function setExecutableBit(pattern?: string | string[]): NodeJS.ReadWriteStream {
	const setBit = es.mapSync<VinylFile, VinylFile>(f => {
		if (!f.stat) {
			f.stat = { isFile() { return true; } } as any;
		}
		f.stat.mode = /* 100755 */ 33261;
		return f;
	});

	if (!pattern) {
		return setBit;
	}

	const input = es.through();
	const filter = _filter(pattern, { restore: true });
	const output = input
		.pipe(filter)
		.pipe(setBit)
		.pipe(filter.restore);

	return es.duplex(input, output);
}

export function toFileUri(filePath: string): string {
	const match = filePath.match(/^([a-z])\:(.*)$/i);

	if (match) {
		filePath = '/' + match[1].toUpperCase() + ':' + match[2];
	}

	return 'file://' + filePath.replace(/\\/g, '/');
}

export function skipDirectories(): NodeJS.ReadWriteStream {
	return es.mapSync<VinylFile, VinylFile | undefined>(f => {
		if (!f.isDirectory()) {
			return f;
		}
	});
}

export function cleanNodeModules(rulePath: string): NodeJS.ReadWriteStream {
	const rules = fs.readFileSync(rulePath, 'utf8')
		.split(/\r?\n/g)
		.map(line => line.trim())
		.filter(line => line && !/^#/.test(line));

	const excludes = rules.filter(line => !/^!/.test(line)).map(line => `!**/node_modules/${line}`);
	const includes = rules.filter(line => /^!/.test(line)).map(line => `**/node_modules/${line.substr(1)}`);

	const input = es.through();
	const output = es.merge(
		input.pipe(_filter(['**', ...excludes])),
		input.pipe(_filter(includes))
	);

	return es.duplex(input, output);
}

declare class FileSourceMap extends VinylFile {
	public sourceMap: sm.RawSourceMap;
}

export function loadSourcemaps(): NodeJS.ReadWriteStream {
	const input = es.through();

	const output = input
		.pipe(es.map<FileSourceMap, FileSourceMap | undefined>((f, cb): FileSourceMap | undefined => {
			if (f.sourceMap) {
				cb(undefined, f);
				return;
			}

			if (!f.contents) {
				cb(undefined, f);
				return;
			}

			const contents = (<Buffer>f.contents).toString('utf8');

			const reg = /\/\/# sourceMappingURL=(.*)$/g;
			let lastMatch: RegExpExecArray | null = null;
			let match: RegExpExecArray | null = null;

			while (match = reg.exec(contents)) {
				lastMatch = match;
			}

			if (!lastMatch) {
				f.sourceMap = {
					version: '3',
					names: [],
					mappings: '',
					sources: [f.relative],
					sourcesContent: [contents]
				};

				cb(undefined, f);
				return;
			}

			f.contents = Buffer.from(contents.replace(/\/\/# sourceMappingURL=(.*)$/g, ''), 'utf8');

			fs.readFile(path.join(path.dirname(f.path), lastMatch[1]), 'utf8', (err, contents) => {
				if (err) { return cb(err); }

				f.sourceMap = JSON.parse(contents);
				cb(undefined, f);
			});
		}));

	return es.duplex(input, output);
}

export function stripSourceMappingURL(): NodeJS.ReadWriteStream {
	const input = es.through();

	const output = input
		.pipe(es.mapSync<VinylFile, VinylFile>(f => {
			const contents = (<Buffer>f.contents).toString('utf8');
			f.contents = Buffer.from(contents.replace(/\n\/\/# sourceMappingURL=(.*)$/gm, ''), 'utf8');
			return f;
		}));

	return es.duplex(input, output);
}

export function rewriteSourceMappingURL(sourceMappingURLBase: string): NodeJS.ReadWriteStream {
	const input = es.through();

	const output = input
		.pipe(es.mapSync<VinylFile, VinylFile>(f => {
			const contents = (<Buffer>f.contents).toString('utf8');
			const str = `//# sourceMappingURL=${sourceMappingURLBase}/${path.dirname(f.relative).replace(/\\/g, '/')}/$1`;
			f.contents = Buffer.from(contents.replace(/\n\/\/# sourceMappingURL=(.*)$/gm, str));
			return f;
		}));

	return es.duplex(input, output);
}

export function rimraf(dir: string): () => Promise<void> {
	const result = () => new Promise<void>((c, e) => {
		let retries = 0;

		const retry = () => {
			_rimraf(dir, { maxBusyTries: 1 }, (err: any) => {
				if (!err) {
					return c();
				}

				if (err.code === 'ENOTEMPTY' && ++retries < 5) {
					return setTimeout(() => retry(), 10);
				}

				return e(err);
			});
		};

		retry();
	});

	result.taskName = `clean-${path.basename(dir).toLowerCase()}`;
	return result;
}

function _rreaddir(dirPath: string, prepend: string, result: string[]): void {
	const entries = fs.readdirSync(dirPath, { withFileTypes: true });
	for (const entry of entries) {
		if (entry.isDirectory()) {
			_rreaddir(path.join(dirPath, entry.name), `${prepend}/${entry.name}`, result);
		} else {
			result.push(`${prepend}/${entry.name}`);
		}
	}
}

export function rreddir(dirPath: string): string[] {
	const result: string[] = [];
	_rreaddir(dirPath, '', result);
	return result;
}

export function ensureDir(dirPath: string): void {
	if (fs.existsSync(dirPath)) {
		return;
	}
	ensureDir(path.dirname(dirPath));
	fs.mkdirSync(dirPath);
}

export function rebase(count: number): NodeJS.ReadWriteStream {
	return rename(f => {
		const parts = f.dirname ? f.dirname.split(/[\/\\]/) : [];
		f.dirname = parts.slice(count).join(path.sep);
	});
}

export interface FilterStream extends NodeJS.ReadWriteStream {
	restore: ThroughStream;
}

export function filter(fn: (data: any) => boolean): FilterStream {
	const result = <FilterStream><any>es.through(function (data) {
		if (fn(data)) {
			this.emit('data', data);
		} else {
			result.restore.push(data);
		}
	});

	result.restore = es.through();
	return result;
}

export function versionStringToNumber(versionStr: string) {
	const semverRegex = /(\d+)\.(\d+)\.(\d+)/;
	const match = versionStr.match(semverRegex);
	if (!match) {
		throw new Error('Version string is not properly formatted: ' + versionStr);
	}

	return parseInt(match[1], 10) * 1e4 + parseInt(match[2], 10) * 1e2 + parseInt(match[3], 10);
}

export function streamToPromise(stream: NodeJS.ReadWriteStream): Promise<void> {
	return new Promise((c, e) => {
		stream.on('error', err => e(err));
		stream.on('end', () => c());
	});
}

export function getElectronVersion(): string {
	const yarnrc = fs.readFileSync(path.join(root, '.yarnrc'), 'utf8');
	const target = /^target "(.*)"$/m.exec(yarnrc)![1];
	return target;
}

export function acquireWebNodePaths() {
	const root = path.join(__dirname, '..', '..');
	const webPackageJSON = path.join(root, '/remote/web', 'package.json');
	const webPackages = JSON.parse(fs.readFileSync(webPackageJSON, 'utf8')).dependencies;
	const nodePaths: { [key: string]: string } = {};
	for (const key of Object.keys(webPackages)) {
		const packageJSON = path.join(root, 'node_modules', key, 'package.json');
		const packageData = JSON.parse(fs.readFileSync(packageJSON, 'utf8'));
		let entryPoint: string = packageData.browser ?? packageData.main;

		// On rare cases a package doesn't have an entrypoint so we assume it has a dist folder with a min.js
		if (!entryPoint) {
			// TODO @lramos15 remove this when jschardet adds an entrypoint so we can warn on all packages w/out entrypoint
			if (key !== 'jschardet') {
				console.warn(`No entry point for ${key} assuming dist/${key}.min.js`);
			}

			entryPoint = `dist/${key}.min.js`;
		}

		// Remove any starting path information so it's all relative info
		if (entryPoint.startsWith('./')) {
			entryPoint = entryPoint.substring(2);
		} else if (entryPoint.startsWith('/')) {
			entryPoint = entryPoint.substring(1);
		}

		// Search for a minified entrypoint as well
		if (/(?<!\.min)\.js$/i.test(entryPoint)) {
			const minEntryPoint = entryPoint.replace(/\.js$/i, '.min.js');

			if (fs.existsSync(path.join(root, 'node_modules', key, minEntryPoint))) {
				entryPoint = minEntryPoint;
			}
		}

		nodePaths[key] = entryPoint;
	}

	// @TODO lramos15 can we make this dynamic like the rest of the node paths
	// Add these paths as well for 1DS SDK dependencies.
	// Not sure why given the 1DS entrypoint then requires these modules
	// they are not fetched from the right location and instead are fetched from out/
	nodePaths['@microsoft/dynamicproto-js'] = 'lib/dist/umd/dynamicproto-js.min.js';
	nodePaths['@microsoft/applicationinsights-shims'] = 'dist/umd/applicationinsights-shims.min.js';
	nodePaths['@microsoft/applicationinsights-core-js'] = 'browser/applicationinsights-core-js.min.js';
	return nodePaths;
}

export function createExternalLoaderConfig(webEndpoint?: string, commit?: string, quality?: string) {
	if (!webEndpoint || !commit || !quality) {
		return undefined;
	}
	webEndpoint = webEndpoint + `/${quality}/${commit}`;
	const nodePaths = acquireWebNodePaths();
	Object.keys(nodePaths).map(function (key, _) {
		nodePaths[key] = `${webEndpoint}/node_modules/${key}/${nodePaths[key]}`;
	});
	const externalLoaderConfig = {
		baseUrl: `${webEndpoint}/out`,
		recordStats: true,
		paths: nodePaths
	};
	return externalLoaderConfig;
}

export function buildWebNodePaths(outDir: string) {
	const result = () => new Promise<void>((resolve, _) => {
		const root = path.join(__dirname, '..', '..');
		const nodePaths = acquireWebNodePaths();
		// Now we write the node paths to out/vs
		const outDirectory = path.join(root, outDir, 'vs');
		fs.mkdirSync(outDirectory, { recursive: true });
		const headerWithGeneratedFileWarning = `/*---------------------------------------------------------------------------------------------
	 *  Copyright (c) Microsoft Corporation. All rights reserved.
	 *  Licensed under the MIT License. See License.txt in the project root for license information.
	 *--------------------------------------------------------------------------------------------*/

	// This file is generated by build/npm/postinstall.js. Do not edit.`;
		const fileContents = `${headerWithGeneratedFileWarning}\nself.webPackagePaths = ${JSON.stringify(nodePaths, null, 2)};`;
		fs.writeFileSync(path.join(outDirectory, 'webPackagePaths.js'), fileContents, 'utf8');
		resolve();
	});
	result.taskName = 'build-web-node-paths';
	return result;
}<|MERGE_RESOLUTION|>--- conflicted
+++ resolved
@@ -14,11 +14,6 @@
 import * as VinylFile from 'vinyl';
 import { ThroughStream } from 'through';
 import * as sm from 'source-map';
-<<<<<<< HEAD
-
-export { getVersion } from './getVersion';
-=======
->>>>>>> 65270235
 
 const root = path.dirname(path.dirname(__dirname));
 

/*---------------------------------------------------------------------------------------------
 *  Copyright (c) Microsoft Corporation. All rights reserved.
 *  Licensed under the MIT License. See License.txt in the project root for license information.
 *--------------------------------------------------------------------------------------------*/

'use strict';

import 'vs/css!./media/suggest';
import * as nls from 'vs/nls';
import { createMatches } from 'vs/base/common/filters';
import * as strings from 'vs/base/common/strings';
import Event, { Emitter, chain } from 'vs/base/common/event';
import { TPromise } from 'vs/base/common/winjs.base';
import { isPromiseCanceledError, onUnexpectedError } from 'vs/base/common/errors';
import { IDisposable, dispose, toDisposable } from 'vs/base/common/lifecycle';
import { addClass, append, $, hide, removeClass, show, toggleClass, getDomNodePagePosition, hasClass } from 'vs/base/browser/dom';
import { HighlightedLabel } from 'vs/base/browser/ui/highlightedlabel/highlightedLabel';
import { IDelegate, IListEvent, IRenderer } from 'vs/base/browser/ui/list/list';
import { List } from 'vs/base/browser/ui/list/listWidget';
import { DomScrollableElement } from 'vs/base/browser/ui/scrollbar/scrollableElement';
import { IKeybindingService } from 'vs/platform/keybinding/common/keybinding';
import { IContextKey, IContextKeyService } from 'vs/platform/contextkey/common/contextkey';
import { IConfigurationChangedEvent } from 'vs/editor/common/config/editorOptions';
import { ContentWidgetPositionPreference, ICodeEditor, IContentWidget, IContentWidgetPosition } from 'vs/editor/browser/editorBrowser';
import { Context as SuggestContext } from './suggest';
import { ICompletionItem, CompletionModel } from './completionModel';
import { alert } from 'vs/base/browser/ui/aria/aria';
import { ITelemetryService } from 'vs/platform/telemetry/common/telemetry';
import { attachListStyler } from 'vs/platform/theme/common/styler';
import { IThemeService, ITheme, registerThemingParticipant } from 'vs/platform/theme/common/themeService';
import { registerColor, editorWidgetBackground, listFocusBackground, activeContrastBorder, listHighlightForeground, editorForeground, editorWidgetBorder, focusBorder, textLinkForeground, textCodeBlockBackground } from 'vs/platform/theme/common/colorRegistry';
import { IStorageService, StorageScope } from 'vs/platform/storage/common/storage';
import { MarkdownRenderer } from 'vs/editor/contrib/markdown/markdownRenderer';
import { IModeService } from 'vs/editor/common/services/modeService';
import { IOpenerService } from 'vs/platform/opener/common/opener';

const sticky = false; // for development purposes
const expandSuggestionDocsByDefault = false;
const maxSuggestionsToShow = 12;

interface ISuggestionTemplateData {
	root: HTMLElement;
	icon: HTMLElement;
	colorspan: HTMLElement;
	highlightedLabel: HighlightedLabel;
	typeLabel: HTMLElement;
	readMore: HTMLElement;
	disposables: IDisposable[];
}

/**
 * Suggest widget colors
 */
export const editorSuggestWidgetBackground = registerColor('editorSuggestWidget.background', { dark: editorWidgetBackground, light: editorWidgetBackground, hc: editorWidgetBackground }, nls.localize('editorSuggestWidgetBackground', 'Background color of the suggest widget.'));
export const editorSuggestWidgetBorder = registerColor('editorSuggestWidget.border', { dark: editorWidgetBorder, light: editorWidgetBorder, hc: editorWidgetBorder }, nls.localize('editorSuggestWidgetBorder', 'Border color of the suggest widget.'));
export const editorSuggestWidgetForeground = registerColor('editorSuggestWidget.foreground', { dark: editorForeground, light: editorForeground, hc: editorForeground }, nls.localize('editorSuggestWidgetForeground', 'Foreground color of the suggest widget.'));
export const editorSuggestWidgetSelectedBackground = registerColor('editorSuggestWidget.selectedBackground', { dark: listFocusBackground, light: listFocusBackground, hc: listFocusBackground }, nls.localize('editorSuggestWidgetSelectedBackground', 'Background color of the selected entry in the suggest widget.'));
export const editorSuggestWidgetHighlightForeground = registerColor('editorSuggestWidget.highlightForeground', { dark: listHighlightForeground, light: listHighlightForeground, hc: listHighlightForeground }, nls.localize('editorSuggestWidgetHighlightForeground', 'Color of the match highlights in the suggest widget.'));


const colorRegExp = /^(#([\da-f]{3}){1,2}|(rgb|hsl)a\(\s*(\d{1,3}%?\s*,\s*){3}(1|0?\.\d+)\)|(rgb|hsl)\(\s*\d{1,3}%?(\s*,\s*\d{1,3}%?){2}\s*\))$/i;
function matchesColor(text: string) {
	return text && text.match(colorRegExp) ? text : null;
}

function canExpandCompletionItem(item: ICompletionItem) {
	if (!item) {
		return false;
	}
	const suggestion = item.suggestion;
	if (suggestion.documentation) {
		return true;
	}
	return (suggestion.detail && suggestion.detail !== suggestion.label);
}

class Renderer implements IRenderer<ICompletionItem, ISuggestionTemplateData> {

	constructor(
		private widget: SuggestWidget,
		private editor: ICodeEditor,
		private triggerKeybindingLabel: string
	) {

	}

	get templateId(): string {
		return 'suggestion';
	}

	renderTemplate(container: HTMLElement): ISuggestionTemplateData {
		const data = <ISuggestionTemplateData>Object.create(null);
		data.disposables = [];
		data.root = container;

		data.icon = append(container, $('.icon'));
		data.colorspan = append(data.icon, $('span.colorspan'));

		const text = append(container, $('.contents'));
		const main = append(text, $('.main'));
		data.highlightedLabel = new HighlightedLabel(main);
		data.disposables.push(data.highlightedLabel);
		data.typeLabel = append(main, $('span.type-label'));

		data.readMore = append(main, $('span.readMore'));
		data.readMore.title = nls.localize('readMore', "Read More...{0}", this.triggerKeybindingLabel);

		const configureFont = () => {
			const configuration = this.editor.getConfiguration();
			const fontFamily = configuration.fontInfo.fontFamily;
			const fontSize = configuration.contribInfo.suggestFontSize || configuration.fontInfo.fontSize;
			const lineHeight = configuration.contribInfo.suggestLineHeight || configuration.fontInfo.lineHeight;
			const fontSizePx = `${fontSize}px`;
			const lineHeightPx = `${lineHeight}px`;

			data.root.style.fontSize = fontSizePx;
			main.style.fontFamily = fontFamily;
			main.style.lineHeight = lineHeightPx;
			data.icon.style.height = lineHeightPx;
			data.icon.style.width = lineHeightPx;
			data.readMore.style.height = lineHeightPx;
			data.readMore.style.width = lineHeightPx;
		};

		configureFont();

		chain<IConfigurationChangedEvent>(this.editor.onDidChangeConfiguration.bind(this.editor))
			.filter(e => e.fontInfo || e.contribInfo)
			.on(configureFont, null, data.disposables);

		return data;
	}

	renderElement(element: ICompletionItem, index: number, templateData: ISuggestionTemplateData): void {
		const data = <ISuggestionTemplateData>templateData;
		const suggestion = (<ICompletionItem>element).suggestion;

		if (canExpandCompletionItem(element)) {
			data.root.setAttribute('aria-label', nls.localize('suggestionWithDetailsAriaLabel', "{0}, suggestion, has details", suggestion.label));
		} else {
			data.root.setAttribute('aria-label', nls.localize('suggestionAriaLabel', "{0}, suggestion", suggestion.label));
		}

		data.icon.className = 'icon ' + suggestion.type;
		data.colorspan.style.backgroundColor = '';

		if (suggestion.type === 'color') {
			let color = matchesColor(suggestion.label) || typeof suggestion.documentation === 'string' && matchesColor(suggestion.documentation);
			if (color) {
				data.icon.className = 'icon customcolor';
				data.colorspan.style.backgroundColor = color;
			}
		}

		data.highlightedLabel.set(suggestion.label, createMatches(element.matches));
		// data.highlightedLabel.set(`${suggestion.label} <${element.score}=score(${element.word}, ${suggestion.filterText || suggestion.label})>`, createMatches(element.matches));
		data.typeLabel.textContent = (suggestion.detail || '').replace(/\n.*$/m, '');

		if (canExpandCompletionItem(element)) {
			show(data.readMore);
			data.readMore.onmousedown = e => {
				e.stopPropagation();
				e.preventDefault();
			};
			data.readMore.onclick = e => {
				e.stopPropagation();
				e.preventDefault();
				this.widget.toggleDetails();
			};
		} else {
			hide(data.readMore);
			data.readMore.onmousedown = null;
			data.readMore.onclick = null;
		}

	}

	disposeTemplate(templateData: ISuggestionTemplateData): void {
		templateData.highlightedLabel.dispose();
		templateData.disposables = dispose(templateData.disposables);
	}
}

const enum State {
	Hidden,
	Loading,
	Empty,
	Open,
	Frozen,
	Details
}

class SuggestionDetails {

	private el: HTMLElement;
	private close: HTMLElement;
	private scrollbar: DomScrollableElement;
	private body: HTMLElement;
	private header: HTMLElement;
	private type: HTMLElement;
	private docs: HTMLElement;
	private ariaLabel: string;
	private disposables: IDisposable[];
	private borderWidth: number = 1;

	constructor(
		container: HTMLElement,
		private widget: SuggestWidget,
		private editor: ICodeEditor,
		private markdownRenderer: MarkdownRenderer,
		private triggerKeybindingLabel: string
	) {
		this.disposables = [];

		this.el = append(container, $('.details'));
		this.disposables.push(toDisposable(() => container.removeChild(this.el)));

		this.body = $('.body');

		this.scrollbar = new DomScrollableElement(this.body, {});
		append(this.el, this.scrollbar.getDomNode());
		this.disposables.push(this.scrollbar);

		this.header = append(this.body, $('.header'));
		this.close = append(this.header, $('span.close'));
		this.close.title = nls.localize('readLess', "Read less...{0}", this.triggerKeybindingLabel);
		this.type = append(this.header, $('p.type'));

		this.docs = append(this.body, $('p.docs'));
		this.ariaLabel = null;

		this.configureFont();

		chain<IConfigurationChangedEvent>(this.editor.onDidChangeConfiguration.bind(this.editor))
			.filter(e => e.fontInfo)
			.on(this.configureFont, this, this.disposables);
	}

	get element() {
		return this.el;
	}

	render(item: ICompletionItem): void {
		if (!item || !canExpandCompletionItem(item)) {
			this.type.textContent = '';
			this.docs.textContent = '';
			addClass(this.el, 'no-docs');
			this.ariaLabel = null;
			return;
		}
		removeClass(this.el, 'no-docs');
		if (typeof item.suggestion.documentation === 'string') {
			removeClass(this.docs, 'markdown-docs');
			this.docs.textContent = item.suggestion.documentation;
		} else {
			addClass(this.docs, 'markdown-docs');
			this.docs.innerHTML = '';
			this.docs.appendChild(this.markdownRenderer.render(item.suggestion.documentation));
		}

		if (item.suggestion.detail) {
			this.type.innerText = item.suggestion.detail;
			show(this.type);
		} else {
			this.type.innerText = '';
			hide(this.type);
		}

		this.el.style.height = this.header.offsetHeight + this.docs.offsetHeight + (this.borderWidth * 2) + 'px';

		this.close.onmousedown = e => {
			e.preventDefault();
			e.stopPropagation();
		};
		this.close.onclick = e => {
			e.preventDefault();
			e.stopPropagation();
			this.widget.toggleDetails();
		};

		this.body.scrollTop = 0;
		this.scrollbar.scanDomNode();

		this.ariaLabel = strings.format('{0}\n{1}\n{2}', item.suggestion.label || '', item.suggestion.detail || '', item.suggestion.documentation || '');
	}

	getAriaLabel(): string {
		return this.ariaLabel;
	}

	scrollDown(much = 8): void {
		this.body.scrollTop += much;
	}

	scrollUp(much = 8): void {
		this.body.scrollTop -= much;
	}

	scrollTop(): void {
		this.body.scrollTop = 0;
	}

	scrollBottom(): void {
		this.body.scrollTop = this.body.scrollHeight;
	}

	pageDown(): void {
		this.scrollDown(80);
	}

	pageUp(): void {
		this.scrollUp(80);
	}

	setBorderWidth(width: number): void {
		this.borderWidth = width;
	}

	private configureFont() {
		const configuration = this.editor.getConfiguration();
		const fontFamily = configuration.fontInfo.fontFamily;
		const fontSize = configuration.contribInfo.suggestFontSize || configuration.fontInfo.fontSize;
		const lineHeight = configuration.contribInfo.suggestLineHeight || configuration.fontInfo.lineHeight;
		const fontSizePx = `${fontSize}px`;
		const lineHeightPx = `${lineHeight}px`;

		this.el.style.fontSize = fontSizePx;
		this.type.style.fontFamily = fontFamily;
		this.close.style.height = lineHeightPx;
		this.close.style.width = lineHeightPx;
	}

	dispose(): void {
		this.disposables = dispose(this.disposables);
	}
}

export interface ISelectedSuggestion {
	item: ICompletionItem;
	index: number;
	model: CompletionModel;
}

export class SuggestWidget implements IContentWidget, IDelegate<ICompletionItem>, IDisposable {

	private static readonly ID: string = 'editor.widget.suggestWidget';

	static LOADING_MESSAGE: string = nls.localize('suggestWidget.loading', "Loading...");
	static NO_SUGGESTIONS_MESSAGE: string = nls.localize('suggestWidget.noSuggestions', "No suggestions.");

	// Editor.IContentWidget.allowEditorOverflow
	readonly allowEditorOverflow = true;

	private state: State;
	private isAuto: boolean;
	private loadingTimeout: number;
	private currentSuggestionDetails: TPromise<void>;
	private focusedItemIndex: number;
	private focusedItem: ICompletionItem;
	private ignoreFocusEvents = false;
	private completionModel: CompletionModel;

	private element: HTMLElement;
	private messageElement: HTMLElement;
	private listElement: HTMLElement;
	private details: SuggestionDetails;
	private list: List<ICompletionItem>;

	private suggestWidgetVisible: IContextKey<boolean>;
	private suggestWidgetMultipleSuggestions: IContextKey<boolean>;
	private suggestionSupportsAutoAccept: IContextKey<boolean>;

	private editorBlurTimeout: TPromise<void>;
	private showTimeout: TPromise<void>;
	private toDispose: IDisposable[];

	private onDidSelectEmitter = new Emitter<ISelectedSuggestion>();
	private onDidFocusEmitter = new Emitter<ISelectedSuggestion>();
	private onDidHideEmitter = new Emitter<this>();
	private onDidShowEmitter = new Emitter<this>();


	readonly onDidSelect: Event<ISelectedSuggestion> = this.onDidSelectEmitter.event;
	readonly onDidFocus: Event<ISelectedSuggestion> = this.onDidFocusEmitter.event;
	readonly onDidHide: Event<this> = this.onDidHideEmitter.event;
	readonly onDidShow: Event<this> = this.onDidShowEmitter.event;

	private readonly maxWidgetWidth = 660;
	private readonly listWidth = 330;
	private storageService: IStorageService;
	private detailsFocusBorderColor: string;
	private detailsBorderColor: string;

	private storageServiceAvailable: boolean = true;
	private expandSuggestionDocs: boolean = false;

	constructor(
		private editor: ICodeEditor,
		@ITelemetryService private telemetryService: ITelemetryService,
		@IContextKeyService contextKeyService: IContextKeyService,
		@IThemeService themeService: IThemeService,
		@IStorageService storageService: IStorageService,
		@IKeybindingService keybindingService: IKeybindingService,
		@IModeService modeService: IModeService,
		@IOpenerService openerService: IOpenerService
	) {
		const kb = keybindingService.lookupKeybinding('editor.action.triggerSuggest');
		const triggerKeybindingLabel = !kb ? '' : ` (${kb.getLabel()})`;
		const markdownRenderer = new MarkdownRenderer(editor, modeService, openerService);

		this.isAuto = false;
		this.focusedItem = null;
		this.storageService = storageService;

		if (this.expandDocsSettingFromStorage() === undefined) {
			this.storageService.store('expandSuggestionDocs', expandSuggestionDocsByDefault, StorageScope.GLOBAL);
			if (this.expandDocsSettingFromStorage() === undefined) {
				this.storageServiceAvailable = false;
			}
		}

		this.element = $('.editor-widget.suggest-widget');
		if (!this.editor.getConfiguration().contribInfo.iconsInSuggestions) {
			addClass(this.element, 'no-icons');
		}

		this.messageElement = append(this.element, $('.message'));
		this.listElement = append(this.element, $('.tree'));
		this.details = new SuggestionDetails(this.element, this, this.editor, markdownRenderer, triggerKeybindingLabel);

		let renderer = new Renderer(this, this.editor, triggerKeybindingLabel);

		this.list = new List(this.listElement, this, [renderer], {
			useShadows: false,
			selectOnMouseDown: true,
			focusOnMouseDown: false
		});

		this.toDispose = [
			attachListStyler(this.list, themeService, {
				listInactiveFocusBackground: editorSuggestWidgetSelectedBackground,
				listInactiveFocusOutline: activeContrastBorder
			}),
			themeService.onThemeChange(t => this.onThemeChange(t)),
			editor.onDidBlurEditorText(() => this.onEditorBlur()),
			editor.onDidLayoutChange(() => this.onEditorLayoutChange()),
			this.list.onSelectionChange(e => this.onListSelection(e)),
			this.list.onFocusChange(e => this.onListFocus(e)),
			this.editor.onDidChangeCursorSelection(() => this.onCursorSelectionChanged())
		];

		this.suggestWidgetVisible = SuggestContext.Visible.bindTo(contextKeyService);
		this.suggestWidgetMultipleSuggestions = SuggestContext.MultipleSuggestions.bindTo(contextKeyService);
		this.suggestionSupportsAutoAccept = SuggestContext.AcceptOnKey.bindTo(contextKeyService);

		this.editor.addContentWidget(this);
		this.setState(State.Hidden);

		this.onThemeChange(themeService.getTheme());

		// TODO@Alex: this is useful, but spammy
		// var isVisible = false;
		// this.onDidVisibilityChange((newIsVisible) => {
		// 	if (isVisible === newIsVisible) {
		// 		return;
		// 	}
		// 	isVisible = newIsVisible;
		// 	if (isVisible) {
		// 		alert(nls.localize('suggestWidgetAriaVisible', "Suggestions opened"));
		// 	} else {
		// 		alert(nls.localize('suggestWidgetAriaInvisible', "Suggestions closed"));
		// 	}
		// });
	}

	private onCursorSelectionChanged(): void {
		if (this.state === State.Hidden) {
			return;
		}

		this.editor.layoutContentWidget(this);
	}

	private onEditorBlur(): void {
		if (sticky) {
			return;
		}

		this.editorBlurTimeout = TPromise.timeout(150).then(() => {
			if (!this.editor.isFocused()) {
				this.setState(State.Hidden);
			}
		});
	}

	private onEditorLayoutChange(): void {
		if ((this.state === State.Open || this.state === State.Details) && this.expandDocsSettingFromStorage()) {
			this.expandSideOrBelow();
		}
	}

	private onListSelection(e: IListEvent<ICompletionItem>): void {
		if (!e.elements.length) {
			return;
		}

		const item = e.elements[0];
		const index = e.indexes[0];
		item.resolve().then(() => {
			this.onDidSelectEmitter.fire({ item, index, model: this.completionModel });
			alert(nls.localize('suggestionAriaAccepted', "{0}, accepted", item.suggestion.label));
			this.editor.focus();
		});
	}

	private _getSuggestionAriaAlertLabel(item: ICompletionItem): string {
		if (canExpandCompletionItem(item)) {
			return nls.localize('ariaCurrentSuggestionWithDetails', "{0}, suggestion, has details", item.suggestion.label);
		} else {
			return nls.localize('ariaCurrentSuggestion', "{0}, suggestion", item.suggestion.label);
		}
	}

	private _lastAriaAlertLabel: string;
	private _ariaAlert(newAriaAlertLabel: string): void {
		if (this._lastAriaAlertLabel === newAriaAlertLabel) {
			return;
		}
		this._lastAriaAlertLabel = newAriaAlertLabel;
		if (this._lastAriaAlertLabel) {
			alert(this._lastAriaAlertLabel);
		}
	}

	private onThemeChange(theme: ITheme) {
		let backgroundColor = theme.getColor(editorSuggestWidgetBackground);
		if (backgroundColor) {
			this.listElement.style.backgroundColor = backgroundColor.toString();
			this.details.element.style.backgroundColor = backgroundColor.toString();
			this.messageElement.style.backgroundColor = backgroundColor.toString();
		}
		let borderColor = theme.getColor(editorSuggestWidgetBorder);
		if (borderColor) {
			this.listElement.style.borderColor = borderColor.toString();
			this.details.element.style.borderColor = borderColor.toString();
			this.messageElement.style.borderColor = borderColor.toString();
			this.detailsBorderColor = borderColor.toString();
		}
		let focusBorderColor = theme.getColor(focusBorder);
		if (focusBorderColor) {
			this.detailsFocusBorderColor = focusBorderColor.toString();
		}
		this.details.setBorderWidth(theme.type === 'hc' ? 2 : 1);
	}

	private onListFocus(e: IListEvent<ICompletionItem>): void {
		if (this.ignoreFocusEvents) {
			return;
		}

		if (!e.elements.length) {
			if (this.currentSuggestionDetails) {
				this.currentSuggestionDetails.cancel();
				this.currentSuggestionDetails = null;
				this.focusedItem = null;
			}

			this._ariaAlert(null);
			return;
		}

		const item = e.elements[0];
		this._ariaAlert(this._getSuggestionAriaAlertLabel(item));

		if (item === this.focusedItem) {
			return;
		}

		if (this.currentSuggestionDetails) {
			this.currentSuggestionDetails.cancel();
			this.currentSuggestionDetails = null;
		}

		const index = e.indexes[0];

		this.suggestionSupportsAutoAccept.set(!item.suggestion.noAutoAccept);

		const oldFocus = this.focusedItem;
		const oldFocusIndex = this.focusedItemIndex;
		this.focusedItemIndex = index;
		this.focusedItem = item;

		if (oldFocus) {
			this.ignoreFocusEvents = true;
			this.list.splice(oldFocusIndex, 1, [oldFocus]);
			this.ignoreFocusEvents = false;
		}

		this.list.reveal(index);

		this.currentSuggestionDetails = item.resolve()
			.then(() => {
				this.ignoreFocusEvents = true;
				this.list.splice(index, 1, [item]);
				this.ignoreFocusEvents = false;

				this.list.setFocus([index]);
				this.list.reveal(index);

				if (this.expandDocsSettingFromStorage()) {
					this.showDetails();
				} else {
					removeClass(this.element, 'docs-side');
				}
			})
			.then(null, err => !isPromiseCanceledError(err) && onUnexpectedError(err))
			.then(() => this.currentSuggestionDetails = null);

		// emit an event
		this.onDidFocusEmitter.fire({ item, index, model: this.completionModel });
	}

	private setState(state: State): void {
		if (!this.element) {
			return;
		}

		const stateChanged = this.state !== state;
		this.state = state;

		toggleClass(this.element, 'frozen', state === State.Frozen);

		switch (state) {
			case State.Hidden:
				hide(this.messageElement, this.details.element, this.listElement);
				this.hide();
				if (stateChanged) {
					this.list.splice(0, this.list.length);
				}
				break;
			case State.Loading:
				this.messageElement.textContent = SuggestWidget.LOADING_MESSAGE;
				hide(this.listElement, this.details.element);
				show(this.messageElement);
				removeClass(this.element, 'docs-side');
				this.show();
				break;
			case State.Empty:
				this.messageElement.textContent = SuggestWidget.NO_SUGGESTIONS_MESSAGE;
				hide(this.listElement, this.details.element);
				show(this.messageElement);
				removeClass(this.element, 'docs-side');
				this.show();
				break;
			case State.Open:
				hide(this.messageElement, this.details.element);
				show(this.listElement);
				this.show();
				break;
			case State.Frozen:
				hide(this.messageElement);
				show(this.listElement);
				this.show();
				break;
			case State.Details:
				hide(this.messageElement);
				show(this.details.element, this.listElement);
				this.show();
				this._ariaAlert(this.details.getAriaLabel());
				break;
		}

		if (stateChanged && this.state !== State.Hidden) {
			this.editor.layoutContentWidget(this);
		}
	}

	showTriggered(auto: boolean) {
		if (this.state !== State.Hidden) {
			return;
		}

		this.isAuto = !!auto;

		if (!this.isAuto) {
			this.loadingTimeout = setTimeout(() => {
				this.loadingTimeout = null;
				this.setState(State.Loading);
			}, 50);
		}
	}

	showSuggestions(completionModel: CompletionModel, selectionIndex: number, isFrozen: boolean, isAuto: boolean): void {
		if (this.loadingTimeout) {
			clearTimeout(this.loadingTimeout);
			this.loadingTimeout = null;
		}

		this.completionModel = completionModel;

		if (isFrozen && this.state !== State.Empty && this.state !== State.Hidden) {
			this.setState(State.Frozen);
			return;
		}

		let visibleCount = this.completionModel.items.length;

		const isEmpty = visibleCount === 0;
		this.suggestWidgetMultipleSuggestions.set(visibleCount > 1);

		if (isEmpty) {
			if (isAuto) {
				this.setState(State.Hidden);
			} else {
				this.setState(State.Empty);
			}

			this.completionModel = null;

		} else {
			const { stats } = this.completionModel;
			stats['wasAutomaticallyTriggered'] = !!isAuto;
			/* __GDPR__
				"suggestWidget" : {
					"wasAutomaticallyTriggered" : { "classification": "SystemMetaData", "purpose": "FeatureInsight" },
					"${include}": [
						"${ICompletionStats}",
						"${EditorTelemetryData}"
					]
				}
			*/
			this.telemetryService.publicLog('suggestWidget', { ...stats, ...this.editor.getTelemetryData() });

<<<<<<< HEAD
=======
			this.focusedItem = null;
			this.focusedItemIndex = null;
			this.list.splice(0, this.list.length, this.completionModel.items);
			this.list.reveal(selectionIndex, selectionIndex);

>>>>>>> d202b5fa
			if (isFrozen) {
				this.setState(State.Frozen);
			} else {
				this.setState(State.Open);
			}

<<<<<<< HEAD
			this.focusedItem = null;
			this.focusedItemIndex = null;
			this.list.splice(0, this.list.length, this.completionModel.items);
			this.list.setFocus([selectionIndex]);
			this.list.reveal(selectionIndex, selectionIndex);
=======
			this.list.setFocus([selectionIndex]);
>>>>>>> d202b5fa

			// Reset focus border
			if (this.detailsBorderColor) {
				this.details.element.style.borderColor = this.detailsBorderColor;
			}
		}
	}

	selectNextPage(): boolean {
		switch (this.state) {
			case State.Hidden:
				return false;
			case State.Details:
				this.details.pageDown();
				return true;
			case State.Loading:
				return !this.isAuto;
			default:
				this.list.focusNextPage();
				return true;
		}
	}

	selectNext(): boolean {
		switch (this.state) {
			case State.Hidden:
				return false;
			case State.Loading:
				return !this.isAuto;
			default:
				this.list.focusNext(1, true);
				return true;
		}
	}

	selectLast(): boolean {
		switch (this.state) {
			case State.Hidden:
				return false;
			case State.Details:
				this.details.scrollBottom();
				return true;
			case State.Loading:
				return !this.isAuto;
			default:
				this.list.focusLast();
				return true;
		}
	}

	selectPreviousPage(): boolean {
		switch (this.state) {
			case State.Hidden:
				return false;
			case State.Details:
				this.details.pageUp();
				return true;
			case State.Loading:
				return !this.isAuto;
			default:
				this.list.focusPreviousPage();
				return true;
		}
	}

	selectPrevious(): boolean {
		switch (this.state) {
			case State.Hidden:
				return false;
			case State.Loading:
				return !this.isAuto;
			default:
				this.list.focusPrevious(1, true);
				return false;
		}
	}

	selectFirst(): boolean {
		switch (this.state) {
			case State.Hidden:
				return false;
			case State.Details:
				this.details.scrollTop();
				return true;
			case State.Loading:
				return !this.isAuto;
			default:
				this.list.focusFirst();
				return true;
		}
	}

	getFocusedItem(): ISelectedSuggestion {
		if (this.state !== State.Hidden
			&& this.state !== State.Empty
			&& this.state !== State.Loading) {

			return {
				item: this.list.getFocusedElements()[0],
				index: this.list.getFocus()[0],
				model: this.completionModel
			};
		}
		return undefined;
	}

	toggleDetailsFocus(): void {
		if (this.state === State.Details) {
			this.setState(State.Open);
			if (this.detailsBorderColor) {
				this.details.element.style.borderColor = this.detailsBorderColor;
			}
		} else if (this.state === State.Open && this.expandDocsSettingFromStorage()) {
			this.setState(State.Details);
			if (this.detailsFocusBorderColor) {
				this.details.element.style.borderColor = this.detailsFocusBorderColor;
			}
		}
		/* __GDPR__
			"suggestWidget:toggleDetailsFocus" : {
				"${include}": [
					"${EditorTelemetryData}"
				]
			}
		*/
		this.telemetryService.publicLog('suggestWidget:toggleDetailsFocus', this.editor.getTelemetryData());
	}

	toggleDetails(): void {
		if (!canExpandCompletionItem(this.list.getFocusedElements()[0])) {
			return;
		}

		if (this.expandDocsSettingFromStorage()) {
			this.updateExpandDocsSetting(false);
			hide(this.details.element);
			removeClass(this.element, 'docs-side');
			removeClass(this.element, 'docs-below');
			this.editor.layoutContentWidget(this);
			/* __GDPR__
				"suggestWidget:collapseDetails" : {
					"${include}": [
						"${EditorTelemetryData}"
					]
				}
			*/
			this.telemetryService.publicLog('suggestWidget:collapseDetails', this.editor.getTelemetryData());
		} else {
			if (this.state !== State.Open && this.state !== State.Details) {
				return;
			}

			this.updateExpandDocsSetting(true);
			this.showDetails();
			/* __GDPR__
				"suggestWidget:expandDetails" : {
					"${include}": [
						"${EditorTelemetryData}"
					]
				}
			*/
			this.telemetryService.publicLog('suggestWidget:expandDetails', this.editor.getTelemetryData());
		}

	}

	showDetails(): void {
		this.expandSideOrBelow();

		show(this.details.element);
		this.details.render(this.list.getFocusedElements()[0]);
		this.details.element.style.maxHeight = this.maxWidgetHeight + 'px';

		// Reset margin-top that was set as Fix for #26416
		this.listElement.style.marginTop = '0px';

		// with docs showing up widget width/height may change, so reposition the widget
		this.editor.layoutContentWidget(this);

		this.adjustDocsPosition();

		this.editor.focus();

		this._ariaAlert(this.details.getAriaLabel());
	}

	private show(): void {
		this.updateListHeight();
		this.suggestWidgetVisible.set(true);

		this.showTimeout = TPromise.timeout(100).then(() => {
			addClass(this.element, 'visible');
			this.onDidShowEmitter.fire(this);
		});
	}

	private hide(): void {
		this.suggestWidgetVisible.reset();
		this.suggestWidgetMultipleSuggestions.reset();
		removeClass(this.element, 'visible');
	}

	hideWidget(): void {
		clearTimeout(this.loadingTimeout);
		this.setState(State.Hidden);
		this.onDidHideEmitter.fire(this);
	}

	getPosition(): IContentWidgetPosition {
		if (this.state === State.Hidden) {
			return null;
		}

		return {
			position: this.editor.getPosition(),
			preference: [ContentWidgetPositionPreference.BELOW, ContentWidgetPositionPreference.ABOVE]
		};
	}

	getDomNode(): HTMLElement {
		return this.element;
	}

	getId(): string {
		return SuggestWidget.ID;
	}

	private updateListHeight(): void {
		let height = 0;

		if (this.state === State.Empty || this.state === State.Loading) {
			height = this.unfocusedHeight;
		} else {
			const suggestionCount = this.list.contentHeight / this.unfocusedHeight;
			height = Math.min(suggestionCount, maxSuggestionsToShow) * this.unfocusedHeight;
		}

		this.element.style.lineHeight = `${this.unfocusedHeight}px`;
		this.listElement.style.height = `${height}px`;
		this.list.layout(height);
	}

	private adjustDocsPosition() {
		const lineHeight = this.editor.getConfiguration().fontInfo.lineHeight;
		const cursorCoords = this.editor.getScrolledVisiblePosition(this.editor.getPosition());
		const editorCoords = getDomNodePagePosition(this.editor.getDomNode());
		const cursorX = editorCoords.left + cursorCoords.left;
		const cursorY = editorCoords.top + cursorCoords.top + cursorCoords.height;
		const widgetCoords = getDomNodePagePosition(this.element);
		const widgetX = widgetCoords.left;
		const widgetY = widgetCoords.top;

		if (widgetX < cursorX - this.listWidth) {
			// Widget is too far to the left of cursor, swap list and docs
			addClass(this.element, 'list-right');
		} else {
			removeClass(this.element, 'list-right');
		}

		// Compare top of the cursor (cursorY - lineheight) with widgetTop to determine if
		// margin-top needs to be applied on list to make it appear right above the cursor
		// Cannot compare cursorY directly as it may be a few decimals off due to zoooming
		if (hasClass(this.element, 'docs-side')
			&& cursorY - lineHeight > widgetY
			&& this.details.element.offsetHeight > this.listElement.offsetHeight) {

			// Fix for #26416
			// Docs is bigger than list and widget is above cursor, apply margin-top so that list appears right above cursor
			this.listElement.style.marginTop = `${this.details.element.offsetHeight - this.listElement.offsetHeight}px`;
		}
	}

	private expandSideOrBelow() {
		let matches = this.element.style.maxWidth.match(/(\d+)px/);
		if (!matches || Number(matches[1]) < this.maxWidgetWidth) {
			addClass(this.element, 'docs-below');
			removeClass(this.element, 'docs-side');
		} else {
			addClass(this.element, 'docs-side');
			removeClass(this.element, 'docs-below');
		}
	}

	// Heights

	private get maxWidgetHeight(): number {
		return this.unfocusedHeight * maxSuggestionsToShow;
	}

	private get unfocusedHeight(): number {
		const configuration = this.editor.getConfiguration();
		return configuration.contribInfo.suggestLineHeight || configuration.fontInfo.lineHeight;
	}

	// IDelegate

	getHeight(element: ICompletionItem): number {
		return this.unfocusedHeight;
	}

	getTemplateId(element: ICompletionItem): string {
		return 'suggestion';
	}

	// Monaco Editor does not have a storage service
	private expandDocsSettingFromStorage(): boolean {
		if (this.storageServiceAvailable) {
			return this.storageService.getBoolean('expandSuggestionDocs', StorageScope.GLOBAL);
		} else {
			return this.expandSuggestionDocs;
		}
	}

	// Monaco Editor does not have a storage service
	private updateExpandDocsSetting(value: boolean) {
		if (this.storageServiceAvailable) {
			this.storageService.store('expandSuggestionDocs', value, StorageScope.GLOBAL);
		} else {
			this.expandSuggestionDocs = value;
		}
	}

	dispose(): void {
		this.state = null;
		this.suggestionSupportsAutoAccept = null;
		this.currentSuggestionDetails = null;
		this.focusedItem = null;
		this.element = null;
		this.messageElement = null;
		this.listElement = null;
		this.details.dispose();
		this.details = null;
		this.list.dispose();
		this.list = null;
		this.toDispose = dispose(this.toDispose);
		if (this.loadingTimeout) {
			clearTimeout(this.loadingTimeout);
			this.loadingTimeout = null;
		}

		if (this.editorBlurTimeout) {
			this.editorBlurTimeout.cancel();
			this.editorBlurTimeout = null;
		}

		if (this.showTimeout) {
			this.showTimeout.cancel();
			this.showTimeout = null;
		}
	}
}

registerThemingParticipant((theme, collector) => {
	let matchHighlight = theme.getColor(editorSuggestWidgetHighlightForeground);
	if (matchHighlight) {
		collector.addRule(`.monaco-editor .suggest-widget .monaco-list .monaco-list-row .monaco-highlighted-label .highlight { color: ${matchHighlight}; }`);
	}
	let foreground = theme.getColor(editorSuggestWidgetForeground);
	if (foreground) {
		collector.addRule(`.monaco-editor .suggest-widget { color: ${foreground}; }`);
	}

	const link = theme.getColor(textLinkForeground);
	if (link) {
		collector.addRule(`.monaco-editor .suggest-widget a { color: ${link}; }`);
	}

	let codeBackground = theme.getColor(textCodeBlockBackground);
	if (codeBackground) {
		collector.addRule(`.monaco-editor .suggest-widget code { background-color: ${codeBackground}; }`);
	}
});<|MERGE_RESOLUTION|>--- conflicted
+++ resolved
@@ -731,29 +731,17 @@
 			*/
 			this.telemetryService.publicLog('suggestWidget', { ...stats, ...this.editor.getTelemetryData() });
 
-<<<<<<< HEAD
-=======
-			this.focusedItem = null;
-			this.focusedItemIndex = null;
-			this.list.splice(0, this.list.length, this.completionModel.items);
-			this.list.reveal(selectionIndex, selectionIndex);
-
->>>>>>> d202b5fa
 			if (isFrozen) {
 				this.setState(State.Frozen);
 			} else {
 				this.setState(State.Open);
 			}
 
-<<<<<<< HEAD
 			this.focusedItem = null;
 			this.focusedItemIndex = null;
 			this.list.splice(0, this.list.length, this.completionModel.items);
 			this.list.setFocus([selectionIndex]);
 			this.list.reveal(selectionIndex, selectionIndex);
-=======
-			this.list.setFocus([selectionIndex]);
->>>>>>> d202b5fa
 
 			// Reset focus border
 			if (this.detailsBorderColor) {

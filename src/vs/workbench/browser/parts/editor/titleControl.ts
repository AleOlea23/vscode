--- conflicted
+++ resolved
@@ -12,11 +12,7 @@
 import { TPromise } from 'vs/base/common/winjs.base';
 import { BaseEditor } from 'vs/workbench/browser/parts/editor/baseEditor';
 import * as arrays from 'vs/base/common/arrays';
-<<<<<<< HEAD
-import { toResource, IEditorCommandsContext, IEditorInput } from 'vs/workbench/common/editor';
-=======
 import { toResource, IEditorCommandsContext, IEditorInput, EditorCommandsContextActionRunner } from 'vs/workbench/common/editor';
->>>>>>> 8647b7c1
 import { IActionItem, ActionsOrientation } from 'vs/base/browser/ui/actionbar/actionbar';
 import { ToolBar } from 'vs/base/browser/ui/toolbar/toolbar';
 import { IContextMenuService } from 'vs/platform/contextview/browser/contextView';
@@ -37,12 +33,7 @@
 import { INotificationService } from 'vs/platform/notification/common/notification';
 import { Dimension, addDisposableListener, EventType } from 'vs/base/browser/dom';
 import { IExtensionService } from 'vs/workbench/services/extensions/common/extensions';
-<<<<<<< HEAD
-import { IEditorGroup } from 'vs/workbench/services/group/common/editorGroupsService';
-import { IEditorGroupsAccessor, IEditorPartOptions } from 'vs/workbench/browser/parts/editor/editor';
-=======
 import { IEditorGroupsAccessor, IEditorPartOptions, IEditorGroupView } from 'vs/workbench/browser/parts/editor/editor';
->>>>>>> 8647b7c1
 import { listActiveSelectionBackground, listActiveSelectionForeground } from 'vs/platform/theme/common/colorRegistry';
 import { LocalSelectionTransfer, DraggedEditorGroupIdentifier, DraggedEditorIdentifier, fillResourceDataTransfers } from 'vs/workbench/browser/dnd';
 import { applyDragImage } from 'vs/base/browser/dnd';
@@ -71,11 +62,7 @@
 	constructor(
 		parent: HTMLElement,
 		protected accessor: IEditorGroupsAccessor,
-<<<<<<< HEAD
-		protected group: IEditorGroup,
-=======
 		protected group: IEditorGroupView,
->>>>>>> 8647b7c1
 		@IContextMenuService private contextMenuService: IContextMenuService,
 		@IInstantiationService protected instantiationService: IInstantiationService,
 		@IContextKeyService private contextKeyService: IContextKeyService,
@@ -103,29 +90,18 @@
 	protected abstract create(parent: HTMLElement): void;
 
 	protected createEditorActionsToolBar(container: HTMLElement): void {
-<<<<<<< HEAD
-=======
 		const context = { groupId: this.group.id } as IEditorCommandsContext;
 
->>>>>>> 8647b7c1
 		this.editorActionsToolbar = this._register(new ToolBar(container, this.contextMenuService, {
 			actionItemProvider: action => this.actionItemProvider(action as Action),
 			orientation: ActionsOrientation.HORIZONTAL,
 			ariaLabel: localize('araLabelEditorActions', "Editor actions"),
-<<<<<<< HEAD
-			getKeyBinding: action => this.getKeybinding(action)
-		}));
-
-		// Context
-		this.editorActionsToolbar.context = { groupId: this.group.id } as IEditorCommandsContext;
-=======
 			getKeyBinding: action => this.getKeybinding(action),
 			actionRunner: this._register(new EditorCommandsContextActionRunner(context))
 		}));
 
 		// Context
 		this.editorActionsToolbar.context = context;
->>>>>>> 8647b7c1
 
 		// Action Run Handling
 		this._register(this.editorActionsToolbar.actionRunner.onDidRun((e: IRunEvent) => {
@@ -164,27 +140,9 @@
 	}
 
 	protected updateEditorActionsToolbar(): void {
-<<<<<<< HEAD
-		const isGroupActive = this.accessor.activeGroup === this.group;
-
-		// Update Editor Actions Toolbar
-		let primaryEditorActions: IAction[] = [];
-		let secondaryEditorActions: IAction[] = [];
-
-		const editorActions = this.getEditorActions();
-
-		// Primary actions only for the active group
-		if (isGroupActive) {
-			primaryEditorActions = prepareActions(editorActions.primary);
-		}
-
-		// Secondary actions for all groups
-		secondaryEditorActions = prepareActions(editorActions.secondary);
-=======
 
 		// Update Editor Actions Toolbar
 		const { primaryEditorActions, secondaryEditorActions } = this.prepareEditorActions(this.getEditorActions());
->>>>>>> 8647b7c1
 
 		// Only update if something actually has changed
 		const primaryEditorActionIds = primaryEditorActions.map(a => a.id);
@@ -202,8 +160,6 @@
 		}
 	}
 
-<<<<<<< HEAD
-=======
 	protected prepareEditorActions(editorActions: IToolbarActions): { primaryEditorActions: IAction[]; secondaryEditorActions: IAction[]; } {
 		let primaryEditorActions: IAction[];
 		let secondaryEditorActions: IAction[];
@@ -221,7 +177,6 @@
 		return { primaryEditorActions, secondaryEditorActions };
 	}
 
->>>>>>> 8647b7c1
 	private getEditorActions(): IToolbarActions {
 		const primary: IAction[] = [];
 		const secondary: IAction[] = [];
@@ -251,13 +206,7 @@
 			const titleBarMenu = this.menuService.createMenu(MenuId.EditorTitle, scopedContextKeyService);
 			this.editorToolBarMenuDisposables.push(titleBarMenu);
 			this.editorToolBarMenuDisposables.push(titleBarMenu.onDidChange(() => {
-<<<<<<< HEAD
-
-				// Update editor toolbar whenever contributed actions change
-				this.updateEditorActionsToolbar();
-=======
 				this.updateEditorActionsToolbar(); // Update editor toolbar whenever contributed actions change
->>>>>>> 8647b7c1
 			}));
 
 			fillInActionBarActions(titleBarMenu, { arg: this.resourceContext.get(), shouldForwardArgs: true }, { primary, secondary });
@@ -355,15 +304,9 @@
 	//#region ITitleAreaControl
 
 	abstract openEditor(editor: IEditorInput): void;
-<<<<<<< HEAD
 
 	abstract closeEditor(editor: IEditorInput): void;
 
-=======
-
-	abstract closeEditor(editor: IEditorInput): void;
-
->>>>>>> 8647b7c1
 	abstract closeEditors(editors: IEditorInput[]): void;
 
 	abstract closeAllEditors(): void;

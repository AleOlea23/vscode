--- conflicted
+++ resolved
@@ -433,14 +433,8 @@
 						extensionTestsPath: this._environmentService.extensionTestsPath,
 						globalStorageHome: URI.file(this._environmentService.globalStorageHome)
 					},
-<<<<<<< HEAD
-					workspace: this._contextService.getWorkbenchState() === WorkbenchState.EMPTY ? null : {
-						configuration: workspace.configuration,
-=======
 					workspace: this._contextService.getWorkbenchState() === WorkbenchState.EMPTY ? undefined : {
 						configuration: workspace.configuration || undefined,
-						folders: workspace.folders,
->>>>>>> 2eb40a88
 						id: workspace.id,
 						name: this._labelService.getWorkspaceLabel(workspace)
 					},

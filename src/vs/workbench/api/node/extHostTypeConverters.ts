/*---------------------------------------------------------------------------------------------
 *  Copyright (c) Microsoft Corporation. All rights reserved.
 *  Licensed under the MIT License. See License.txt in the project root for license information.
 *--------------------------------------------------------------------------------------------*/
'use strict';

import * as modes from 'vs/editor/common/modes';
import * as types from './extHostTypes';
import { ITextEditorOptions } from 'vs/platform/editor/common/editor';
import { EditorViewColumn } from 'vs/workbench/api/shared/editor';
import { IDecorationOptions } from 'vs/editor/common/editorCommon';
import { EndOfLineSequence } from 'vs/editor/common/model';
import * as vscode from 'vscode';
import URI from 'vs/base/common/uri';
import { ProgressLocation as MainProgressLocation } from 'vs/platform/progress/common/progress';
import { SaveReason } from 'vs/workbench/services/textfile/common/textfiles';
import { IPosition } from 'vs/editor/common/core/position';
import { IRange } from 'vs/editor/common/core/range';
import { ISelection } from 'vs/editor/common/core/selection';
import * as htmlContent from 'vs/base/common/htmlContent';
import { IRelativePattern } from 'vs/base/common/glob';
import * as languageSelector from 'vs/editor/common/modes/languageSelector';
import { WorkspaceEditDto, ResourceTextEditDto } from 'vs/workbench/api/node/extHost.protocol';
import { MarkerSeverity, IRelatedInformation, IMarkerData, MarkerTag } from 'vs/platform/markers/common/markers';

export interface PositionLike {
	line: number;
	character: number;
}

export interface RangeLike {
	start: PositionLike;
	end: PositionLike;
}

export interface SelectionLike extends RangeLike {
	anchor: PositionLike;
	active: PositionLike;
}
export namespace Selection {

	export function to(selection: ISelection): types.Selection {
		let { selectionStartLineNumber, selectionStartColumn, positionLineNumber, positionColumn } = selection;
		let start = new types.Position(selectionStartLineNumber - 1, selectionStartColumn - 1);
		let end = new types.Position(positionLineNumber - 1, positionColumn - 1);
		return new types.Selection(start, end);
	}

	export function from(selection: SelectionLike): ISelection {
		let { anchor, active } = selection;
		return {
			selectionStartLineNumber: anchor.line + 1,
			selectionStartColumn: anchor.character + 1,
			positionLineNumber: active.line + 1,
			positionColumn: active.character + 1
		};
	}
}
export namespace Range {

	export function from(range: RangeLike): IRange {
		if (!range) {
			return undefined;
		}
		let { start, end } = range;
		return {
			startLineNumber: start.line + 1,
			startColumn: start.character + 1,
			endLineNumber: end.line + 1,
			endColumn: end.character + 1
		};
	}

	export function to(range: IRange): types.Range {
		if (!range) {
			return undefined;
		}
		let { startLineNumber, startColumn, endLineNumber, endColumn } = range;
		return new types.Range(startLineNumber - 1, startColumn - 1, endLineNumber - 1, endColumn - 1);
	}
}

export namespace Position {
	export function to(position: IPosition): types.Position {
		return new types.Position(position.lineNumber - 1, position.column - 1);
	}
	export function from(position: types.Position): IPosition {
		return { lineNumber: position.line + 1, column: position.character + 1 };
	}
}

export namespace DiagnosticTag {
	export function from(value: vscode.DiagnosticTag): MarkerTag {
		switch (value) {
			case types.DiagnosticTag.Unnecessary:
				return MarkerTag.Unnecessary;
		}
		return undefined;
	}
}

export namespace Diagnostic {
	export function from(value: vscode.Diagnostic): IMarkerData {
		return {
			...Range.from(value.range),
			message: value.message,
			source: value.source,
			code: String(value.code),
			severity: DiagnosticSeverity.from(value.severity),
			relatedInformation: value.relatedInformation && value.relatedInformation.map(DiagnosticRelatedInformation.from),
			customTags: Array.isArray(value.customTags) ? value.customTags.map(DiagnosticTag.from) : undefined,
		};
	}
}

export namespace DiagnosticRelatedInformation {
	export function from(value: types.DiagnosticRelatedInformation): IRelatedInformation {
		return {
			...Range.from(value.location.range),
			message: value.message,
			resource: value.location.uri
		};
	}
	export function to(value: IRelatedInformation): types.DiagnosticRelatedInformation {
		return new types.DiagnosticRelatedInformation(new types.Location(value.resource, Range.to(value)), value.message);
	}
}
export namespace DiagnosticSeverity {

	export function from(value: number): MarkerSeverity {
		switch (value) {
			case types.DiagnosticSeverity.Error:
				return MarkerSeverity.Error;
			case types.DiagnosticSeverity.Warning:
				return MarkerSeverity.Warning;
			case types.DiagnosticSeverity.Information:
				return MarkerSeverity.Info;
			case types.DiagnosticSeverity.Hint:
				return MarkerSeverity.Hint;
		}
		return MarkerSeverity.Error;
	}

	export function to(value: MarkerSeverity): types.DiagnosticSeverity {
		switch (value) {
			case MarkerSeverity.Info:
				return types.DiagnosticSeverity.Information;
			case MarkerSeverity.Warning:
				return types.DiagnosticSeverity.Warning;
			case MarkerSeverity.Error:
				return types.DiagnosticSeverity.Error;
			case MarkerSeverity.Hint:
				return types.DiagnosticSeverity.Hint;
		}
		return types.DiagnosticSeverity.Error;
	}
}

export namespace ViewColumn {
	export function from(column?: vscode.ViewColumn): EditorViewColumn {
		let editorColumn: EditorViewColumn;
		if (column === <number>types.ViewColumn.One) {
			editorColumn = 0;
		} else if (column === <number>types.ViewColumn.Two) {
			editorColumn = 1;
		} else if (column === <number>types.ViewColumn.Three) {
			editorColumn = 2;
		} else {
			// in any other case (no column or ViewColumn.Active), leave the
			// editorColumn as undefined which signals to use the active column
			editorColumn = undefined;
		}
		return editorColumn;
	}

	export function to(position?: EditorViewColumn): vscode.ViewColumn {
		if (position === 0) {
			return <number>types.ViewColumn.One;
		} else if (position === 1) {
			return <number>types.ViewColumn.Two;
		} else if (position === 2) {
			return <number>types.ViewColumn.Three;
		}
		return undefined;
	}
}

function isDecorationOptions(something: any): something is vscode.DecorationOptions {
	return (typeof something.range !== 'undefined');
}

export function isDecorationOptionsArr(something: vscode.Range[] | vscode.DecorationOptions[]): something is vscode.DecorationOptions[] {
	if (something.length === 0) {
		return true;
	}
	return isDecorationOptions(something[0]) ? true : false;
}

export namespace MarkdownString {

	export function fromMany(markup: (vscode.MarkdownString | vscode.MarkedString)[]): htmlContent.IMarkdownString[] {
		return markup.map(MarkdownString.from);
	}

	interface Codeblock {
		language: string;
		value: string;
	}

	function isCodeblock(thing: any): thing is Codeblock {
		return thing && typeof thing === 'object'
			&& typeof (<Codeblock>thing).language === 'string'
			&& typeof (<Codeblock>thing).value === 'string';
	}

	export function from(markup: vscode.MarkdownString | vscode.MarkedString): htmlContent.IMarkdownString {
		if (isCodeblock(markup)) {
			const { language, value } = markup;
			return { value: '```' + language + '\n' + value + '\n```\n' };
		} else if (htmlContent.isMarkdownString(markup)) {
			return markup;
		} else if (typeof markup === 'string') {
			return { value: <string>markup };
		} else {
			return { value: '' };
		}
	}
	export function to(value: htmlContent.IMarkdownString): vscode.MarkdownString {
		const ret = new htmlContent.MarkdownString(value.value);
		ret.isTrusted = value.isTrusted;
		return ret;
	}

	export function fromStrict(value: string | types.MarkdownString): undefined | string | htmlContent.IMarkdownString {
		if (!value) {
			return undefined;
		}
		return typeof value === 'string' ? value : MarkdownString.from(value);
	}
}

export function fromRangeOrRangeWithMessage(ranges: vscode.Range[] | vscode.DecorationOptions[]): IDecorationOptions[] {
	if (isDecorationOptionsArr(ranges)) {
		return ranges.map(r => {
			return {
				range: Range.from(r.range),
				hoverMessage: Array.isArray(r.hoverMessage) ? MarkdownString.fromMany(r.hoverMessage) : r.hoverMessage && MarkdownString.from(r.hoverMessage),
				renderOptions: <any> /* URI vs Uri */r.renderOptions
			};
		});
	} else {
		return ranges.map((r): IDecorationOptions => {
			return {
				range: Range.from(r)
			};
		});
	}
}

export const TextEdit = {

	from(edit: vscode.TextEdit): modes.TextEdit {
		return <modes.TextEdit>{
			text: edit.newText,
			eol: EndOfLine.from(edit.newEol),
			range: Range.from(edit.range)
		};
	},
	to(edit: modes.TextEdit): types.TextEdit {
		let result = new types.TextEdit(Range.to(edit.range), edit.text);
		result.newEol = EndOfLine.to(edit.eol);
		return result;
	}
};

export namespace WorkspaceEdit {
	export function from(value: vscode.WorkspaceEdit): modes.WorkspaceEdit {
		const result: modes.WorkspaceEdit = {
			edits: []
		};
		for (const entry of value.entries()) {
			const [uri, uriOrEdits] = entry;
			if (Array.isArray(uriOrEdits)) {
				// text edits
				result.edits.push({ resource: uri, edits: uriOrEdits.map(TextEdit.from) });
			} else {
				// resource edits
				result.edits.push({ oldUri: uri, newUri: uriOrEdits });
			}
		}
		return result;
	}

	export function to(value: WorkspaceEditDto) {
		const result = new types.WorkspaceEdit();
		for (const edit of value.edits) {
			if (Array.isArray((<ResourceTextEditDto>edit).edits)) {
				result.set(
					URI.revive((<ResourceTextEditDto>edit).resource),
					<types.TextEdit[]>(<ResourceTextEditDto>edit).edits.map(TextEdit.to)
				);
				// } else {
				// 	result.renameResource(
				// 		URI.revive((<ResourceFileEditDto>edit).oldUri),
				// 		URI.revive((<ResourceFileEditDto>edit).newUri)
				// 	);
			}
		}
		return result;
	}
}


export namespace SymbolKind {

	const _fromMapping: { [kind: number]: modes.SymbolKind } = Object.create(null);
	_fromMapping[types.SymbolKind.File] = modes.SymbolKind.File;
	_fromMapping[types.SymbolKind.Module] = modes.SymbolKind.Module;
	_fromMapping[types.SymbolKind.Namespace] = modes.SymbolKind.Namespace;
	_fromMapping[types.SymbolKind.Package] = modes.SymbolKind.Package;
	_fromMapping[types.SymbolKind.Class] = modes.SymbolKind.Class;
	_fromMapping[types.SymbolKind.Method] = modes.SymbolKind.Method;
	_fromMapping[types.SymbolKind.Property] = modes.SymbolKind.Property;
	_fromMapping[types.SymbolKind.Field] = modes.SymbolKind.Field;
	_fromMapping[types.SymbolKind.Constructor] = modes.SymbolKind.Constructor;
	_fromMapping[types.SymbolKind.Enum] = modes.SymbolKind.Enum;
	_fromMapping[types.SymbolKind.Interface] = modes.SymbolKind.Interface;
	_fromMapping[types.SymbolKind.Function] = modes.SymbolKind.Function;
	_fromMapping[types.SymbolKind.Variable] = modes.SymbolKind.Variable;
	_fromMapping[types.SymbolKind.Constant] = modes.SymbolKind.Constant;
	_fromMapping[types.SymbolKind.String] = modes.SymbolKind.String;
	_fromMapping[types.SymbolKind.Number] = modes.SymbolKind.Number;
	_fromMapping[types.SymbolKind.Boolean] = modes.SymbolKind.Boolean;
	_fromMapping[types.SymbolKind.Array] = modes.SymbolKind.Array;
	_fromMapping[types.SymbolKind.Object] = modes.SymbolKind.Object;
	_fromMapping[types.SymbolKind.Key] = modes.SymbolKind.Key;
	_fromMapping[types.SymbolKind.Null] = modes.SymbolKind.Null;
	_fromMapping[types.SymbolKind.EnumMember] = modes.SymbolKind.EnumMember;
	_fromMapping[types.SymbolKind.Struct] = modes.SymbolKind.Struct;
	_fromMapping[types.SymbolKind.Event] = modes.SymbolKind.Event;
	_fromMapping[types.SymbolKind.Operator] = modes.SymbolKind.Operator;
	_fromMapping[types.SymbolKind.TypeParameter] = modes.SymbolKind.TypeParameter;

	export function from(kind: vscode.SymbolKind): modes.SymbolKind {
		return _fromMapping[kind] || modes.SymbolKind.Property;
	}

	export function to(kind: modes.SymbolKind): vscode.SymbolKind {
		for (let k in _fromMapping) {
			if (_fromMapping[k] === kind) {
				return Number(k);
			}
		}
		return types.SymbolKind.Property;
	}
}

export namespace SymbolInformation {
	export function from(info: vscode.SymbolInformation): modes.SymbolInformation {
		return <modes.SymbolInformation>{
			name: info.name,
			kind: SymbolKind.from(info.kind),
			containerName: info.containerName,
			location: location.from(info.location)
		};
	}
	export function to(info: modes.SymbolInformation): types.SymbolInformation {
		return new types.SymbolInformation(
			info.name,
			SymbolKind.to(info.kind),
			info.containerName,
			location.to(info.location)
		);
	}
}

<<<<<<< HEAD
export namespace HierarchicalSymbolInformation {
	export function from(info: vscode.Hierarchy<vscode.SymbolInformation2>): modes.SymbolInformation {
		let result: modes.SymbolInformation = {
			name: info.parent.name,
			detail: info.parent.detail,
			location: location.from(info.parent.location),
			definingRange: Range.from(info.parent.range),
			kind: SymbolKind.from(info.parent.kind),
			containerName: info.parent.containerName
=======
export namespace SymbolInformation2 {
	export function from(info: vscode.SymbolInformation2): modes.SymbolInformation {
		let result: modes.SymbolInformation = {
			name: info.name,
			detail: undefined,
			location: location.from(info.location),
			definingRange: Range.from(info.definingRange),
			kind: SymbolKind.from(info.kind),
			containerName: info.containerName
>>>>>>> 8647b7c1
		};
		if (info.children) {
			result.children = info.children.map(from);
		}
		return result;
	}
<<<<<<< HEAD
	export function to(info: modes.SymbolInformation): types.Hierarchy<vscode.SymbolInformation2> {
		let result = new types.Hierarchy<vscode.SymbolInformation2>(new types.SymbolInformation2(
=======
	export function to(info: modes.SymbolInformation): vscode.SymbolInformation2 {
		let result = new types.SymbolInformation2(
>>>>>>> 8647b7c1
			info.name,
			SymbolKind.to(info.kind),
<<<<<<< HEAD
			Range.to(info.definingRange),
			location.to(info.location),
		));
=======
			info.containerName,
			location.to(info.location),
		);
>>>>>>> 8647b7c1
		if (info.children) {
			result.children = info.children.map(to) as any;
		}
		return result;
	}
}

export const location = {
	from(value: vscode.Location): modes.Location {
		return {
			range: value.range && Range.from(value.range),
			uri: value.uri
		};
	},
	to(value: modes.Location): types.Location {
		return new types.Location(value.uri, Range.to(value.range));
	}
};

export namespace Hover {
	export function from(hover: vscode.Hover): modes.Hover {
		return <modes.Hover>{
			range: Range.from(hover.range),
			contents: MarkdownString.fromMany(hover.contents)
		};
	}

	export function to(info: modes.Hover): types.Hover {
		return new types.Hover(info.contents.map(MarkdownString.to), Range.to(info.range));
	}
}
export namespace DocumentHighlight {
	export function from(documentHighlight: vscode.DocumentHighlight): modes.DocumentHighlight {
		return {
			range: Range.from(documentHighlight.range),
			kind: documentHighlight.kind
		};
	}
	export function to(occurrence: modes.DocumentHighlight): types.DocumentHighlight {
		return new types.DocumentHighlight(Range.to(occurrence.range), occurrence.kind);
	}
}

export namespace CompletionTriggerKind {
	export function from(kind: modes.SuggestTriggerKind) {
		switch (kind) {
			case modes.SuggestTriggerKind.TriggerCharacter:
				return types.CompletionTriggerKind.TriggerCharacter;
			case modes.SuggestTriggerKind.TriggerForIncompleteCompletions:
				return types.CompletionTriggerKind.TriggerForIncompleteCompletions;
			case modes.SuggestTriggerKind.Invoke:
			default:
				return types.CompletionTriggerKind.Invoke;
		}
	}
}

export namespace CompletionContext {
	export function from(context: modes.SuggestContext): types.CompletionContext {
		return {
			triggerKind: CompletionTriggerKind.from(context.triggerKind),
			triggerCharacter: context.triggerCharacter
		};
	}
}

export const CompletionItemKind = {

	from(kind: types.CompletionItemKind): modes.SuggestionType {
		switch (kind) {
			case types.CompletionItemKind.Method: return 'method';
			case types.CompletionItemKind.Function: return 'function';
			case types.CompletionItemKind.Constructor: return 'constructor';
			case types.CompletionItemKind.Field: return 'field';
			case types.CompletionItemKind.Variable: return 'variable';
			case types.CompletionItemKind.Class: return 'class';
			case types.CompletionItemKind.Interface: return 'interface';
			case types.CompletionItemKind.Struct: return 'struct';
			case types.CompletionItemKind.Module: return 'module';
			case types.CompletionItemKind.Property: return 'property';
			case types.CompletionItemKind.Unit: return 'unit';
			case types.CompletionItemKind.Value: return 'value';
			case types.CompletionItemKind.Constant: return 'constant';
			case types.CompletionItemKind.Enum: return 'enum';
			case types.CompletionItemKind.EnumMember: return 'enum-member';
			case types.CompletionItemKind.Keyword: return 'keyword';
			case types.CompletionItemKind.Snippet: return 'snippet';
			case types.CompletionItemKind.Text: return 'text';
			case types.CompletionItemKind.Color: return 'color';
			case types.CompletionItemKind.File: return 'file';
			case types.CompletionItemKind.Reference: return 'reference';
			case types.CompletionItemKind.Folder: return 'folder';
			case types.CompletionItemKind.Event: return 'event';
			case types.CompletionItemKind.Operator: return 'operator';
			case types.CompletionItemKind.TypeParameter: return 'type-parameter';
		}
		return 'property';
	},

	to(type: modes.SuggestionType): types.CompletionItemKind {
		if (!type) {
			return types.CompletionItemKind.Property;
		} else {
			return types.CompletionItemKind[type.charAt(0).toUpperCase() + type.substr(1)];
		}
	}
};

export namespace Suggest {

	export function to(position: types.Position, suggestion: modes.ISuggestion): types.CompletionItem {
		const result = new types.CompletionItem(suggestion.label);
		result.insertText = suggestion.insertText;
		result.kind = CompletionItemKind.to(suggestion.type);
		result.detail = suggestion.detail;
		result.documentation = htmlContent.isMarkdownString(suggestion.documentation) ? MarkdownString.to(suggestion.documentation) : suggestion.documentation;
		result.sortText = suggestion.sortText;
		result.filterText = suggestion.filterText;

		// 'overwrite[Before|After]'-logic
		let overwriteBefore = (typeof suggestion.overwriteBefore === 'number') ? suggestion.overwriteBefore : 0;
		let startPosition = new types.Position(position.line, Math.max(0, position.character - overwriteBefore));
		let endPosition = position;
		if (typeof suggestion.overwriteAfter === 'number') {
			endPosition = new types.Position(position.line, position.character + suggestion.overwriteAfter);
		}
		result.range = new types.Range(startPosition, endPosition);

		// 'inserText'-logic
		if (suggestion.snippetType === 'textmate') {
			result.insertText = new types.SnippetString(suggestion.insertText);
		} else {
			result.insertText = suggestion.insertText;
			result.textEdit = new types.TextEdit(result.range, result.insertText);
		}

		// TODO additionalEdits, command

		return result;
	}
}

export namespace ParameterInformation {
	export function from(info: types.ParameterInformation): modes.ParameterInformation {
		return {
			label: info.label,
			documentation: MarkdownString.fromStrict(info.documentation)
		};
	}
	export function to(info: modes.ParameterInformation): types.ParameterInformation {
		return {
			label: info.label,
			documentation: htmlContent.isMarkdownString(info.documentation) ? MarkdownString.to(info.documentation) : info.documentation
		};
	}
}

export namespace SignatureInformation {

	export function from(info: types.SignatureInformation): modes.SignatureInformation {
		return {
			label: info.label,
			documentation: MarkdownString.fromStrict(info.documentation),
			parameters: info.parameters && info.parameters.map(ParameterInformation.from)
		};
	}

	export function to(info: modes.SignatureInformation): types.SignatureInformation {
		return {
			label: info.label,
			documentation: htmlContent.isMarkdownString(info.documentation) ? MarkdownString.to(info.documentation) : info.documentation,
			parameters: info.parameters && info.parameters.map(ParameterInformation.to)
		};
	}
}

export namespace SignatureHelp {

	export function from(help: types.SignatureHelp): modes.SignatureHelp {
		return {
			activeSignature: help.activeSignature,
			activeParameter: help.activeParameter,
			signatures: help.signatures && help.signatures.map(SignatureInformation.from)
		};
	}

	export function to(help: modes.SignatureHelp): types.SignatureHelp {
		return {
			activeSignature: help.activeSignature,
			activeParameter: help.activeParameter,
			signatures: help.signatures && help.signatures.map(SignatureInformation.to)
		};
	}
}

export namespace DocumentLink {

	export function from(link: vscode.DocumentLink): modes.ILink {
		return {
			range: Range.from(link.range),
			url: link.target && link.target.toString()
		};
	}

	export function to(link: modes.ILink): vscode.DocumentLink {
		return new types.DocumentLink(Range.to(link.range), link.url && URI.parse(link.url));
	}
}

export namespace ColorPresentation {
	export function to(colorPresentation: modes.IColorPresentation): types.ColorPresentation {
		let cp = new types.ColorPresentation(colorPresentation.label);
		if (colorPresentation.textEdit) {
			cp.textEdit = TextEdit.to(colorPresentation.textEdit);
		}
		if (colorPresentation.additionalTextEdits) {
			cp.additionalTextEdits = colorPresentation.additionalTextEdits.map(value => TextEdit.to(value));
		}
		return cp;
	}

	export function from(colorPresentation: vscode.ColorPresentation): modes.IColorPresentation {
		return {
			label: colorPresentation.label,
			textEdit: colorPresentation.textEdit ? TextEdit.from(colorPresentation.textEdit) : undefined,
			additionalTextEdits: colorPresentation.additionalTextEdits ? colorPresentation.additionalTextEdits.map(value => TextEdit.from(value)) : undefined
		};
	}
}

export namespace Color {
	export function to(c: [number, number, number, number]): types.Color {
		return new types.Color(c[0], c[1], c[2], c[3]);
	}
	export function from(color: types.Color): [number, number, number, number] {
		return [color.red, color.green, color.blue, color.alpha];
	}
}

export namespace TextDocumentSaveReason {

	export function to(reason: SaveReason): vscode.TextDocumentSaveReason {
		switch (reason) {
			case SaveReason.AUTO:
				return types.TextDocumentSaveReason.AfterDelay;
			case SaveReason.EXPLICIT:
				return types.TextDocumentSaveReason.Manual;
			case SaveReason.FOCUS_CHANGE:
			case SaveReason.WINDOW_CHANGE:
				return types.TextDocumentSaveReason.FocusOut;
		}
	}
}


export namespace EndOfLine {

	export function from(eol: vscode.EndOfLine): EndOfLineSequence {
		if (eol === types.EndOfLine.CRLF) {
			return EndOfLineSequence.CRLF;
		} else if (eol === types.EndOfLine.LF) {
			return EndOfLineSequence.LF;
		}
		return undefined;
	}

	export function to(eol: EndOfLineSequence): vscode.EndOfLine {
		if (eol === EndOfLineSequence.CRLF) {
			return types.EndOfLine.CRLF;
		} else if (eol === EndOfLineSequence.LF) {
			return types.EndOfLine.LF;
		}
		return undefined;
	}
}

export namespace ProgressLocation {
	export function from(loc: vscode.ProgressLocation): MainProgressLocation {
		switch (loc) {
			case types.ProgressLocation.SourceControl: return MainProgressLocation.Scm;
			case types.ProgressLocation.Window: return MainProgressLocation.Window;
			case types.ProgressLocation.Notification: return MainProgressLocation.Notification;
		}
		return undefined;
	}
}

export namespace FoldingRange {
	export function from(r: vscode.FoldingRange): modes.FoldingRange {
		let range: modes.FoldingRange = { start: r.start + 1, end: r.end + 1 };
		if (r.kind) {
			range.kind = FoldingRangeKind.from(r.kind);
		}
		return range;
	}
}

export namespace FoldingRangeKind {
	export function from(kind: vscode.FoldingRangeKind | undefined): modes.FoldingRangeKind | undefined {
		if (kind) {
			switch (kind) {
				case types.FoldingRangeKind.Comment:
					return modes.FoldingRangeKind.Comment;
				case types.FoldingRangeKind.Imports:
					return modes.FoldingRangeKind.Imports;
				case types.FoldingRangeKind.Region:
					return modes.FoldingRangeKind.Region;
			}
		}
		return void 0;
	}
}

export namespace TextEditorOptions {

	export function from(options?: vscode.TextDocumentShowOptions): ITextEditorOptions {
		if (options) {
			return {
				pinned: typeof options.preview === 'boolean' ? !options.preview : undefined,
				preserveFocus: options.preserveFocus,
				selection: typeof options.selection === 'object' ? Range.from(options.selection) : undefined
			} as ITextEditorOptions;
		}

		return undefined;
	}

}

export namespace GlobPattern {

	export function from(pattern: vscode.GlobPattern): string | IRelativePattern {
		if (typeof pattern === 'string') {
			return pattern;
		}

		if (isRelativePattern(pattern)) {
			return new types.RelativePattern(pattern.base, pattern.pattern);
		}

		return pattern; // preserve `undefined` and `null`
	}

	function isRelativePattern(obj: any): obj is vscode.RelativePattern {
		const rp = obj as vscode.RelativePattern;
		return rp && typeof rp.base === 'string' && typeof rp.pattern === 'string';
	}
}

export namespace LanguageSelector {

	export function from(selector: vscode.DocumentSelector): languageSelector.LanguageSelector {
		if (!selector) {
			return undefined;
		} else if (Array.isArray(selector)) {
			return <languageSelector.LanguageSelector>selector.map(from);
		} else if (typeof selector === 'string') {
			return selector;
		} else {
			return <languageSelector.LanguageFilter>{
				language: selector.language,
				scheme: selector.scheme,
				pattern: GlobPattern.from(selector.pattern),
				exclusive: selector.exclusive
			};
		}
	}
}<|MERGE_RESOLUTION|>--- conflicted
+++ resolved
@@ -374,17 +374,6 @@
 	}
 }
 
-<<<<<<< HEAD
-export namespace HierarchicalSymbolInformation {
-	export function from(info: vscode.Hierarchy<vscode.SymbolInformation2>): modes.SymbolInformation {
-		let result: modes.SymbolInformation = {
-			name: info.parent.name,
-			detail: info.parent.detail,
-			location: location.from(info.parent.location),
-			definingRange: Range.from(info.parent.range),
-			kind: SymbolKind.from(info.parent.kind),
-			containerName: info.parent.containerName
-=======
 export namespace SymbolInformation2 {
 	export function from(info: vscode.SymbolInformation2): modes.SymbolInformation {
 		let result: modes.SymbolInformation = {
@@ -394,31 +383,19 @@
 			definingRange: Range.from(info.definingRange),
 			kind: SymbolKind.from(info.kind),
 			containerName: info.containerName
->>>>>>> 8647b7c1
 		};
 		if (info.children) {
 			result.children = info.children.map(from);
 		}
 		return result;
 	}
-<<<<<<< HEAD
-	export function to(info: modes.SymbolInformation): types.Hierarchy<vscode.SymbolInformation2> {
-		let result = new types.Hierarchy<vscode.SymbolInformation2>(new types.SymbolInformation2(
-=======
 	export function to(info: modes.SymbolInformation): vscode.SymbolInformation2 {
 		let result = new types.SymbolInformation2(
->>>>>>> 8647b7c1
 			info.name,
 			SymbolKind.to(info.kind),
-<<<<<<< HEAD
-			Range.to(info.definingRange),
-			location.to(info.location),
-		));
-=======
 			info.containerName,
 			location.to(info.location),
 		);
->>>>>>> 8647b7c1
 		if (info.children) {
 			result.children = info.children.map(to) as any;
 		}

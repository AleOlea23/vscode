/*---------------------------------------------------------------------------------------------
 *  Copyright (c) Microsoft Corporation. All rights reserved.
 *  Licensed under the MIT License. See License.txt in the project root for license information.
 *--------------------------------------------------------------------------------------------*/

import * as dom from '../../../../base/browser/dom.js';
import { DeferredPromise, timeout } from '../../../../base/common/async.js';
import { debounce, memoize } from '../../../../base/common/decorators.js';
import { DynamicListEventMultiplexer, Emitter, Event, IDynamicListEventMultiplexer } from '../../../../base/common/event.js';
import { Disposable, dispose, IDisposable, toDisposable } from '../../../../base/common/lifecycle.js';
import { Schemas } from '../../../../base/common/network.js';
import { isMacintosh, isWeb } from '../../../../base/common/platform.js';
import { URI } from '../../../../base/common/uri.js';
import { IKeyMods } from '../../../../platform/quickinput/common/quickInput.js';
import * as nls from '../../../../nls.js';
import { ICommandService } from '../../../../platform/commands/common/commands.js';
import { IConfigurationService } from '../../../../platform/configuration/common/configuration.js';
import { IContextKey, IContextKeyService } from '../../../../platform/contextkey/common/contextkey.js';
import { IDialogService } from '../../../../platform/dialogs/common/dialogs.js';
import { IInstantiationService } from '../../../../platform/instantiation/common/instantiation.js';
import { INotificationService } from '../../../../platform/notification/common/notification.js';
import { ICreateContributedTerminalProfileOptions, IExtensionTerminalProfile, IPtyHostAttachTarget, IRawTerminalInstanceLayoutInfo, IRawTerminalTabLayoutInfo, IShellLaunchConfig, ITerminalBackend, ITerminalLaunchError, ITerminalLogService, ITerminalsLayoutInfo, ITerminalsLayoutInfoById, TerminalExitReason, TerminalLocation, TerminalLocationString, TitleEventSource } from '../../../../platform/terminal/common/terminal.js';
import { formatMessageForTerminal } from '../../../../platform/terminal/common/terminalStrings.js';
import { iconForeground } from '../../../../platform/theme/common/colorRegistry.js';
import { getIconRegistry } from '../../../../platform/theme/common/iconRegistry.js';
import { ColorScheme } from '../../../../platform/theme/common/theme.js';
import { IThemeService, Themable } from '../../../../platform/theme/common/themeService.js';
import { ThemeIcon } from '../../../../base/common/themables.js';
import { IWorkspaceContextService } from '../../../../platform/workspace/common/workspace.js';
import { VirtualWorkspaceContext } from '../../../common/contextkeys.js';
import { IEditableData } from '../../../common/views.js';
import { IViewsService } from '../../../services/views/common/viewsService.js';
import { ICreateTerminalOptions, IDetachedTerminalInstance, IDetachedXTermOptions, IRequestAddInstanceToGroupEvent, ITerminalConfigurationService, ITerminalEditorService, ITerminalGroup, ITerminalGroupService, ITerminalInstance, ITerminalInstanceHost, ITerminalInstanceService, ITerminalLocationOptions, ITerminalService, ITerminalServiceNativeDelegate, TerminalConnectionState, TerminalEditorLocation } from './terminal.js';
import { getCwdForSplit } from './terminalActions.js';
import { TerminalEditorInput } from './terminalEditorInput.js';
import { getColorStyleContent, getUriClasses } from './terminalIcon.js';
import { TerminalProfileQuickpick } from './terminalProfileQuickpick.js';
import { getInstanceFromResource, getTerminalUri, parseTerminalUri } from './terminalUri.js';
import { TerminalViewPane } from './terminalView.js';
import { IRemoteTerminalAttachTarget, IStartExtensionTerminalRequest, ITerminalProcessExtHostProxy, ITerminalProfileService, TERMINAL_VIEW_ID } from '../common/terminal.js';
import { TerminalContextKeys } from '../common/terminalContextKey.js';
import { columnToEditorGroup } from '../../../services/editor/common/editorGroupColumn.js';
import { IEditorGroupsService } from '../../../services/editor/common/editorGroupsService.js';
import { ACTIVE_GROUP_TYPE, AUX_WINDOW_GROUP, AUX_WINDOW_GROUP_TYPE, IEditorService, SIDE_GROUP, SIDE_GROUP_TYPE } from '../../../services/editor/common/editorService.js';
import { IWorkbenchEnvironmentService } from '../../../services/environment/common/environmentService.js';
import { IExtensionService } from '../../../services/extensions/common/extensions.js';
import { ILifecycleService, ShutdownReason, StartupKind, WillShutdownEvent } from '../../../services/lifecycle/common/lifecycle.js';
import { IRemoteAgentService } from '../../../services/remote/common/remoteAgentService.js';
import { XtermTerminal } from './xterm/xtermTerminal.js';
import { TerminalInstance } from './terminalInstance.js';
import { IKeybindingService } from '../../../../platform/keybinding/common/keybinding.js';
import { TerminalCapabilityStore } from '../../../../platform/terminal/common/capabilities/terminalCapabilityStore.js';
import { ITimerService } from '../../../services/timer/browser/timerService.js';
import { mark } from '../../../../base/common/performance.js';
import { DetachedTerminal } from './detachedTerminal.js';
import { ITerminalCapabilityImplMap, TerminalCapability } from '../../../../platform/terminal/common/capabilities/capabilities.js';
import { createInstanceCapabilityEventMultiplexer } from './terminalEvents.js';
import { mainWindow } from '../../../../base/browser/window.js';
import { GroupIdentifier } from '../../../common/editor.js';

export class TerminalService extends Disposable implements ITerminalService {
	declare _serviceBrand: undefined;

	private _hostActiveTerminals: Map<ITerminalInstanceHost, ITerminalInstance | undefined> = new Map();

	private _detachedXterms = new Set<IDetachedTerminalInstance>();
	private _terminalEditorActive: IContextKey<boolean>;
	private readonly _terminalShellTypeContextKey: IContextKey<string>;

	private _isShuttingDown: boolean = false;
	private _backgroundedTerminalInstances: ITerminalInstance[] = [];
	private _backgroundedTerminalDisposables: Map<number, IDisposable[]> = new Map();
	private _processSupportContextKey: IContextKey<boolean>;

	private _primaryBackend?: ITerminalBackend;
	private _terminalHasBeenCreated: IContextKey<boolean>;
	private _terminalCountContextKey: IContextKey<number>;
	private _nativeDelegate?: ITerminalServiceNativeDelegate;
	private _shutdownWindowCount?: number;

	private _editable: { instance: ITerminalInstance; data: IEditableData } | undefined;

	get isProcessSupportRegistered(): boolean { return !!this._processSupportContextKey.get(); }

	private _connectionState: TerminalConnectionState = TerminalConnectionState.Connecting;
	get connectionState(): TerminalConnectionState { return this._connectionState; }

	private readonly _whenConnected = new DeferredPromise<void>();
	get whenConnected(): Promise<void> { return this._whenConnected.p; }

	private _restoredGroupCount: number = 0;
	get restoredGroupCount(): number { return this._restoredGroupCount; }

	get instances(): ITerminalInstance[] {
		return this._terminalGroupService.instances.concat(this._terminalEditorService.instances).concat(this._backgroundedTerminalInstances);
	}
	get detachedInstances(): Iterable<IDetachedTerminalInstance> {
		return this._detachedXterms;
	}

	private _reconnectedTerminalGroups: Promise<ITerminalGroup[]> | undefined;

	private _reconnectedTerminals: Map<string, ITerminalInstance[]> = new Map();
	getReconnectedTerminals(reconnectionOwner: string): ITerminalInstance[] | undefined {
		return this._reconnectedTerminals.get(reconnectionOwner);
	}

	get defaultLocation(): TerminalLocation { return this._terminalConfigurationService.config.defaultLocation === TerminalLocationString.Editor ? TerminalLocation.Editor : TerminalLocation.Panel; }

	private _activeInstance: ITerminalInstance | undefined;
	get activeInstance(): ITerminalInstance | undefined {
		// Check if either an editor or panel terminal has focus and return that, regardless of the
		// value of _activeInstance. This avoids terminals created in the panel for example stealing
		// the active status even when it's not focused.
		for (const activeHostTerminal of this._hostActiveTerminals.values()) {
			if (activeHostTerminal?.hasFocus) {
				return activeHostTerminal;
			}
		}
		// Fallback to the last recorded active terminal if neither have focus
		return this._activeInstance;
	}

	private _editingTerminal: ITerminalInstance | undefined;

	private readonly _onDidCreateInstance = this._register(new Emitter<ITerminalInstance>());
	get onDidCreateInstance(): Event<ITerminalInstance> { return this._onDidCreateInstance.event; }
	private readonly _onDidChangeInstanceDimensions = this._register(new Emitter<ITerminalInstance>());
	get onDidChangeInstanceDimensions(): Event<ITerminalInstance> { return this._onDidChangeInstanceDimensions.event; }
	private readonly _onDidRegisterProcessSupport = this._register(new Emitter<void>());
	get onDidRegisterProcessSupport(): Event<void> { return this._onDidRegisterProcessSupport.event; }
	private readonly _onDidChangeConnectionState = this._register(new Emitter<void>());
	get onDidChangeConnectionState(): Event<void> { return this._onDidChangeConnectionState.event; }
	private readonly _onDidRequestStartExtensionTerminal = this._register(new Emitter<IStartExtensionTerminalRequest>());
	get onDidRequestStartExtensionTerminal(): Event<IStartExtensionTerminalRequest> { return this._onDidRequestStartExtensionTerminal.event; }

	// ITerminalInstanceHost events
	private readonly _onDidDisposeInstance = this._register(new Emitter<ITerminalInstance>());
	get onDidDisposeInstance(): Event<ITerminalInstance> { return this._onDidDisposeInstance.event; }
	private readonly _onDidFocusInstance = this._register(new Emitter<ITerminalInstance>());
	get onDidFocusInstance(): Event<ITerminalInstance> { return this._onDidFocusInstance.event; }
	private readonly _onDidChangeActiveInstance = this._register(new Emitter<ITerminalInstance | undefined>());
	get onDidChangeActiveInstance(): Event<ITerminalInstance | undefined> { return this._onDidChangeActiveInstance.event; }
	private readonly _onDidChangeInstances = this._register(new Emitter<void>());
	get onDidChangeInstances(): Event<void> { return this._onDidChangeInstances.event; }
	private readonly _onDidChangeInstanceCapability = this._register(new Emitter<ITerminalInstance>());
	get onDidChangeInstanceCapability(): Event<ITerminalInstance> { return this._onDidChangeInstanceCapability.event; }

	// Terminal view events
	private readonly _onDidChangeActiveGroup = this._register(new Emitter<ITerminalGroup | undefined>());
	get onDidChangeActiveGroup(): Event<ITerminalGroup | undefined> { return this._onDidChangeActiveGroup.event; }

	// Lazily initialized events that fire when the specified event fires on _any_ terminal
	// TODO: Batch events
	@memoize get onAnyInstanceData() { return this._register(this.createOnInstanceEvent(instance => Event.map(instance.onData, data => ({ instance, data })))).event; }
	@memoize get onAnyInstanceDataInput() { return this._register(this.createOnInstanceEvent(e => Event.map(e.onDidInputData, () => e, e.store))).event; }
	@memoize get onAnyInstanceIconChange() { return this._register(this.createOnInstanceEvent(e => e.onIconChanged)).event; }
	@memoize get onAnyInstanceMaximumDimensionsChange() { return this._register(this.createOnInstanceEvent(e => Event.map(e.onMaximumDimensionsChanged, () => e, e.store))).event; }
	@memoize get onAnyInstancePrimaryStatusChange() { return this._register(this.createOnInstanceEvent(e => Event.map(e.statusList.onDidChangePrimaryStatus, () => e, e.store))).event; }
	@memoize get onAnyInstanceProcessIdReady() { return this._register(this.createOnInstanceEvent(e => e.onProcessIdReady)).event; }
	@memoize get onAnyInstanceSelectionChange() { return this._register(this.createOnInstanceEvent(e => e.onDidChangeSelection)).event; }
	@memoize get onAnyInstanceTitleChange() { return this._register(this.createOnInstanceEvent(e => e.onTitleChanged)).event; }

	constructor(
		@IContextKeyService private _contextKeyService: IContextKeyService,
		@ILifecycleService private readonly _lifecycleService: ILifecycleService,
		@ITerminalLogService private readonly _logService: ITerminalLogService,
		@IDialogService private _dialogService: IDialogService,
		@IInstantiationService private _instantiationService: IInstantiationService,
		@IRemoteAgentService private _remoteAgentService: IRemoteAgentService,
		@IViewsService private _viewsService: IViewsService,
		@IConfigurationService private readonly _configurationService: IConfigurationService,
		@ITerminalConfigurationService private readonly _terminalConfigService: ITerminalConfigurationService,
		@IWorkbenchEnvironmentService private readonly _environmentService: IWorkbenchEnvironmentService,
		@ITerminalConfigurationService private readonly _terminalConfigurationService: ITerminalConfigurationService,
		@ITerminalEditorService private readonly _terminalEditorService: ITerminalEditorService,
		@ITerminalGroupService private readonly _terminalGroupService: ITerminalGroupService,
		@ITerminalInstanceService private readonly _terminalInstanceService: ITerminalInstanceService,
		@IEditorGroupsService private readonly _editorGroupsService: IEditorGroupsService,
		@ITerminalProfileService private readonly _terminalProfileService: ITerminalProfileService,
		@IExtensionService private readonly _extensionService: IExtensionService,
		@INotificationService private readonly _notificationService: INotificationService,
		@IWorkspaceContextService private readonly _workspaceContextService: IWorkspaceContextService,
		@ICommandService private readonly _commandService: ICommandService,
		@IKeybindingService private readonly _keybindingService: IKeybindingService,
		@ITimerService private readonly _timerService: ITimerService
	) {
		super();

		// the below avoids having to poll routinely.
		// we update detected profiles when an instance is created so that,
		// for example, we detect if you've installed a pwsh
		this._register(this.onDidCreateInstance(() => this._terminalProfileService.refreshAvailableProfiles()));
		this._forwardInstanceHostEvents(this._terminalGroupService);
		this._forwardInstanceHostEvents(this._terminalEditorService);
		this._register(this._terminalGroupService.onDidChangeActiveGroup(this._onDidChangeActiveGroup.fire, this._onDidChangeActiveGroup));
		this._register(this._terminalInstanceService.onDidCreateInstance(instance => {
			this._initInstanceListeners(instance);
			this._onDidCreateInstance.fire(instance);
		}));

		// Hide the panel if there are no more instances, provided that VS Code is not shutting
		// down. When shutting down the panel is locked in place so that it is restored upon next
		// launch.
		this._register(this._terminalGroupService.onDidChangeActiveInstance(instance => {
			if (!instance && !this._isShuttingDown) {
				this._terminalGroupService.hidePanel();
			}
			if (instance?.shellType) {
				this._terminalShellTypeContextKey.set(instance.shellType.toString());
			} else if (!instance || !(instance.shellType)) {
				this._terminalShellTypeContextKey.reset();
			}
		}));

		this._handleInstanceContextKeys();
		this._terminalShellTypeContextKey = TerminalContextKeys.shellType.bindTo(this._contextKeyService);
		this._processSupportContextKey = TerminalContextKeys.processSupported.bindTo(this._contextKeyService);
		this._processSupportContextKey.set(!isWeb || this._remoteAgentService.getConnection() !== null);
		this._terminalHasBeenCreated = TerminalContextKeys.terminalHasBeenCreated.bindTo(this._contextKeyService);
		this._terminalCountContextKey = TerminalContextKeys.count.bindTo(this._contextKeyService);
		this._terminalEditorActive = TerminalContextKeys.terminalEditorActive.bindTo(this._contextKeyService);

		this._register(this.onDidChangeActiveInstance(instance => {
			this._terminalEditorActive.set(!!instance?.target && instance.target === TerminalLocation.Editor);
		}));

		this._register(_lifecycleService.onBeforeShutdown(async e => e.veto(this._onBeforeShutdown(e.reason), 'veto.terminal')));
		this._register(_lifecycleService.onWillShutdown(e => this._onWillShutdown(e)));

		this._initializePrimaryBackend();

		// Create async as the class depends on `this`
		timeout(0).then(() => this._register(this._instantiationService.createInstance(TerminalEditorStyle, mainWindow.document.head)));
	}

	async showProfileQuickPick(type: 'setDefault' | 'createInstance', cwd?: string | URI): Promise<ITerminalInstance | undefined> {
		const quickPick = this._instantiationService.createInstance(TerminalProfileQuickpick);
		const result = await quickPick.showAndGetResult(type);
		if (!result) {
			return;
		}
		if (typeof result === 'string') {
			return;
		}
		const keyMods: IKeyMods | undefined = result.keyMods;
		if (type === 'createInstance') {
			const activeInstance = this.getDefaultInstanceHost().activeInstance;
			let instance;

			if (result.config && 'id' in result?.config) {
				await this.createContributedTerminalProfile(result.config.extensionIdentifier, result.config.id, {
					icon: result.config.options?.icon,
					color: result.config.options?.color,
					location: !!(keyMods?.alt && activeInstance) ? { splitActiveTerminal: true } : this.defaultLocation
				});
				return;
			} else if (result.config && 'profileName' in result.config) {
				if (keyMods?.alt && activeInstance) {
					// create split, only valid if there's an active instance
					instance = await this.createTerminal({ location: { parentTerminal: activeInstance }, config: result.config, cwd });
				} else {
					instance = await this.createTerminal({ location: this.defaultLocation, config: result.config, cwd });
				}
			}

			if (instance && this.defaultLocation !== TerminalLocation.Editor) {
				this._terminalGroupService.showPanel(true);
				this.setActiveInstance(instance);
				return instance;
			}
		}
		return undefined;
	}

	private async _initializePrimaryBackend() {
		mark('code/terminal/willGetTerminalBackend');
		this._primaryBackend = await this._terminalInstanceService.getBackend(this._environmentService.remoteAuthority);
		mark('code/terminal/didGetTerminalBackend');
		const enableTerminalReconnection = this._terminalConfigurationService.config.enablePersistentSessions;

		// Connect to the extension host if it's there, set the connection state to connected when
		// it's done. This should happen even when there is no extension host.
		this._connectionState = TerminalConnectionState.Connecting;

		const isPersistentRemote = !!this._environmentService.remoteAuthority && enableTerminalReconnection;

		if (this._primaryBackend) {
			this._register(this._primaryBackend.onDidRequestDetach(async (e) => {
				const instanceToDetach = this.getInstanceFromResource(getTerminalUri(e.workspaceId, e.instanceId));
				if (instanceToDetach) {
					const persistentProcessId = instanceToDetach?.persistentProcessId;
					if (persistentProcessId && !instanceToDetach.shellLaunchConfig.isFeatureTerminal && !instanceToDetach.shellLaunchConfig.customPtyImplementation) {
						if (instanceToDetach.target === TerminalLocation.Editor) {
							this._terminalEditorService.detachInstance(instanceToDetach);
						} else {
							this._terminalGroupService.getGroupForInstance(instanceToDetach)?.removeInstance(instanceToDetach);
						}
						await instanceToDetach.detachProcessAndDispose(TerminalExitReason.User);
						await this._primaryBackend?.acceptDetachInstanceReply(e.requestId, persistentProcessId);
					} else {
						// will get rejected without a persistentProcessId to attach to
						await this._primaryBackend?.acceptDetachInstanceReply(e.requestId, undefined);
					}
				}
			}));
		}

		mark('code/terminal/willReconnect');
		let reconnectedPromise: Promise<any>;
		if (isPersistentRemote) {
			reconnectedPromise = this._reconnectToRemoteTerminals();
		} else if (enableTerminalReconnection) {
			reconnectedPromise = this._reconnectToLocalTerminals();
		} else {
			reconnectedPromise = Promise.resolve();
		}
		reconnectedPromise.then(async () => {
			this._setConnected();
			mark('code/terminal/didReconnect');
			mark('code/terminal/willReplay');
			const instances = await this._reconnectedTerminalGroups?.then(groups => groups.map(e => e.terminalInstances).flat()) ?? [];
			await Promise.all(instances.map(e => new Promise<void>(r => Event.once(e.onProcessReplayComplete)(r))));
			mark('code/terminal/didReplay');
			mark('code/terminal/willGetPerformanceMarks');
			await Promise.all(Array.from(this._terminalInstanceService.getRegisteredBackends()).map(async backend => {
				this._timerService.setPerformanceMarks(backend.remoteAuthority === undefined ? 'localPtyHost' : 'remotePtyHost', await backend.getPerformanceMarks());
				backend.setReady();
			}));
			mark('code/terminal/didGetPerformanceMarks');
			this._whenConnected.complete();
		});
	}

	getPrimaryBackend(): ITerminalBackend | undefined {
		return this._primaryBackend;
	}

	private _forwardInstanceHostEvents(host: ITerminalInstanceHost) {
		this._register(host.onDidChangeInstances(this._onDidChangeInstances.fire, this._onDidChangeInstances));
		this._register(host.onDidDisposeInstance(this._onDidDisposeInstance.fire, this._onDidDisposeInstance));
		this._register(host.onDidChangeActiveInstance(instance => this._evaluateActiveInstance(host, instance)));
		this._register(host.onDidFocusInstance(instance => {
			this._onDidFocusInstance.fire(instance);
			this._evaluateActiveInstance(host, instance);
		}));
		this._register(host.onDidChangeInstanceCapability((instance) => {
			this._onDidChangeInstanceCapability.fire(instance);
		}));
		this._hostActiveTerminals.set(host, undefined);
	}

	private _evaluateActiveInstance(host: ITerminalInstanceHost, instance: ITerminalInstance | undefined) {
		// Track the latest active terminal for each host so that when one becomes undefined, the
		// TerminalService's active terminal is set to the last active terminal from the other host.
		// This means if the last terminal editor is closed such that it becomes undefined, the last
		// active group's terminal will be used as the active terminal if available.
		this._hostActiveTerminals.set(host, instance);
		if (instance === undefined) {
			for (const active of this._hostActiveTerminals.values()) {
				if (active) {
					instance = active;
				}
			}
		}
		this._activeInstance = instance;
		this._onDidChangeActiveInstance.fire(instance);
	}

	setActiveInstance(value: ITerminalInstance) {
		// If this was a hideFromUser terminal created by the API this was triggered by show,
		// in which case we need to create the terminal group
		if (value.shellLaunchConfig.hideFromUser) {
			this._showBackgroundTerminal(value);
		}
		if (value.target === TerminalLocation.Editor) {
			this._terminalEditorService.setActiveInstance(value);
		} else {
			this._terminalGroupService.setActiveInstance(value);
		}
	}

	async focusInstance(instance: ITerminalInstance): Promise<void> {
		if (instance.target === TerminalLocation.Editor) {
			return this._terminalEditorService.focusInstance(instance);
		}
		return this._terminalGroupService.focusInstance(instance);
	}

	async focusActiveInstance(): Promise<void> {
		if (!this._activeInstance) {
			return;
		}
		return this.focusInstance(this._activeInstance);
	}

	async createContributedTerminalProfile(extensionIdentifier: string, id: string, options: ICreateContributedTerminalProfileOptions): Promise<void> {
		await this._extensionService.activateByEvent(`onTerminalProfile:${id}`);

		const profileProvider = this._terminalProfileService.getContributedProfileProvider(extensionIdentifier, id);
		if (!profileProvider) {
			this._notificationService.error(`No terminal profile provider registered for id "${id}"`);
			return;
		}
		try {
			await profileProvider.createContributedTerminalProfile(options);
			this._terminalGroupService.setActiveInstanceByIndex(this._terminalGroupService.instances.length - 1);
			await this._terminalGroupService.activeInstance?.focusWhenReady();
		} catch (e) {
			this._notificationService.error(e.message);
		}
	}

	async safeDisposeTerminal(instance: ITerminalInstance): Promise<void> {
		// Confirm on kill in the editor is handled by the editor input
		if (instance.target !== TerminalLocation.Editor &&
			instance.hasChildProcesses &&
			(this._terminalConfigurationService.config.confirmOnKill === 'panel' || this._terminalConfigurationService.config.confirmOnKill === 'always')) {

			const veto = await this._showTerminalCloseConfirmation(true);
			if (veto) {
				return;
			}
		}
		return new Promise<void>(r => {
			Event.once(instance.onExit)(() => r());
			instance.dispose(TerminalExitReason.User);
		});
	}

	private _setConnected() {
		this._connectionState = TerminalConnectionState.Connected;
		this._onDidChangeConnectionState.fire();
		this._logService.trace('Pty host ready');
	}

	private async _reconnectToRemoteTerminals(): Promise<void> {
		const remoteAuthority = this._environmentService.remoteAuthority;
		if (!remoteAuthority) {
			return;
		}
		const backend = await this._terminalInstanceService.getBackend(remoteAuthority);
		if (!backend) {
			return;
		}
		mark('code/terminal/willGetTerminalLayoutInfo');
		const layoutInfo = await backend.getTerminalLayoutInfo();
		mark('code/terminal/didGetTerminalLayoutInfo');
		backend.reduceConnectionGraceTime();
		mark('code/terminal/willRecreateTerminalGroups');
		await this._recreateTerminalGroups(layoutInfo);
		mark('code/terminal/didRecreateTerminalGroups');
		// now that terminals have been restored,
		// attach listeners to update remote when terminals are changed
		this._attachProcessLayoutListeners();

		this._logService.trace('Reconnected to remote terminals');
	}

	private async _reconnectToLocalTerminals(): Promise<void> {
		const localBackend = await this._terminalInstanceService.getBackend();
		if (!localBackend) {
			return;
		}
		mark('code/terminal/willGetTerminalLayoutInfo');
		const layoutInfo = await localBackend.getTerminalLayoutInfo();
		mark('code/terminal/didGetTerminalLayoutInfo');
		if (layoutInfo && layoutInfo.tabs.length > 0) {
			mark('code/terminal/willRecreateTerminalGroups');
			this._reconnectedTerminalGroups = this._recreateTerminalGroups(layoutInfo);
			mark('code/terminal/didRecreateTerminalGroups');
		}
		// now that terminals have been restored,
		// attach listeners to update local state when terminals are changed
		this._attachProcessLayoutListeners();

		this._logService.trace('Reconnected to local terminals');
	}

	private _recreateTerminalGroups(layoutInfo?: ITerminalsLayoutInfo): Promise<ITerminalGroup[]> {
		const groupPromises: Promise<ITerminalGroup | undefined>[] = [];
		let activeGroup: Promise<ITerminalGroup | undefined> | undefined;
		if (layoutInfo) {
			for (const tabLayout of layoutInfo.tabs) {
				const terminalLayouts = tabLayout.terminals.filter(t => t.terminal && t.terminal.isOrphan);
				if (terminalLayouts.length) {
					this._restoredGroupCount += terminalLayouts.length;
					const promise = this._recreateTerminalGroup(tabLayout, terminalLayouts);
					groupPromises.push(promise);
					if (tabLayout.isActive) {
						activeGroup = promise;
					}
					const activeInstance = this.instances.find(t => t.shellLaunchConfig.attachPersistentProcess?.id === tabLayout.activePersistentProcessId);
					if (activeInstance) {
						this.setActiveInstance(activeInstance);
					}
				}
			}
			if (layoutInfo.tabs.length) {
				activeGroup?.then(group => this._terminalGroupService.activeGroup = group);
			}
		}
		return Promise.all(groupPromises).then(result => result.filter(e => !!e) as ITerminalGroup[]);
	}

	private async _recreateTerminalGroup(tabLayout: IRawTerminalTabLayoutInfo<IPtyHostAttachTarget | null>, terminalLayouts: IRawTerminalInstanceLayoutInfo<IPtyHostAttachTarget | null>[]): Promise<ITerminalGroup | undefined> {
		let lastInstance: Promise<ITerminalInstance> | undefined;
		for (const terminalLayout of terminalLayouts) {
			const attachPersistentProcess = terminalLayout.terminal!;
			if (this._lifecycleService.startupKind !== StartupKind.ReloadedWindow && attachPersistentProcess.type === 'Task') {
				continue;
			}
			mark(`code/terminal/willRecreateTerminal/${attachPersistentProcess.id}-${attachPersistentProcess.pid}`);
			lastInstance = this.createTerminal({
				config: { attachPersistentProcess },
				location: lastInstance ? { parentTerminal: lastInstance } : TerminalLocation.Panel
			});
			lastInstance.then(() => mark(`code/terminal/didRecreateTerminal/${attachPersistentProcess.id}-${attachPersistentProcess.pid}`));
		}
		const group = lastInstance?.then(instance => {
			const g = this._terminalGroupService.getGroupForInstance(instance);
			g?.resizePanes(tabLayout.terminals.map(terminal => terminal.relativeSize));
			return g;
		});
		return group;
	}

	private _attachProcessLayoutListeners(): void {
		this._register(this.onDidChangeActiveGroup(() => this._saveState()));
		this._register(this.onDidChangeActiveInstance(() => this._saveState()));
		this._register(this.onDidChangeInstances(() => this._saveState()));
		// The state must be updated when the terminal is relaunched, otherwise the persistent
		// terminal ID will be stale and the process will be leaked.
		this._register(this.onAnyInstanceProcessIdReady(() => this._saveState()));
		this._register(this.onAnyInstanceTitleChange(instance => this._updateTitle(instance)));
		this._register(this.onAnyInstanceIconChange(e => this._updateIcon(e.instance, e.userInitiated)));
	}

	private _handleInstanceContextKeys(): void {
		const terminalIsOpenContext = TerminalContextKeys.isOpen.bindTo(this._contextKeyService);
		const updateTerminalContextKeys = () => {
			terminalIsOpenContext.set(this.instances.length > 0);
			this._terminalCountContextKey.set(this.instances.length);
		};
		this._register(this.onDidChangeInstances(() => updateTerminalContextKeys()));
	}

	async getActiveOrCreateInstance(options?: { acceptsInput?: boolean }): Promise<ITerminalInstance> {
		const activeInstance = this.activeInstance;
		// No instance, create
		if (!activeInstance) {
			return this.createTerminal();
		}
		// Active instance, ensure accepts input
		if (!options?.acceptsInput || activeInstance.xterm?.isStdinDisabled !== true) {
			return activeInstance;
		}
		// Active instance doesn't accept input, create and focus
		const instance = await this.createTerminal();
		this.setActiveInstance(instance);
		await this.revealActiveTerminal();
		return instance;
	}

	async revealTerminal(source: ITerminalInstance, preserveFocus?: boolean): Promise<void> {
		if (source.target === TerminalLocation.Editor) {
			await this._terminalEditorService.revealActiveEditor(preserveFocus);
		} else {
			await this._terminalGroupService.showPanel();
		}
	}

	async revealActiveTerminal(preserveFocus?: boolean): Promise<void> {
		const instance = this.activeInstance;
		if (!instance) {
			return;
		}
		await this.revealTerminal(instance, preserveFocus);
	}

	setEditable(instance: ITerminalInstance, data?: IEditableData | null): void {
		if (!data) {
			this._editable = undefined;
		} else {
			this._editable = { instance: instance, data };
		}
		const pane = this._viewsService.getActiveViewWithId<TerminalViewPane>(TERMINAL_VIEW_ID);
		const isEditing = this.isEditable(instance);
		pane?.terminalTabbedView?.setEditable(isEditing);
	}

	isEditable(instance: ITerminalInstance | undefined): boolean {
		return !!this._editable && (this._editable.instance === instance || !instance);
	}

	getEditableData(instance: ITerminalInstance): IEditableData | undefined {
		return this._editable && this._editable.instance === instance ? this._editable.data : undefined;
	}

	requestStartExtensionTerminal(proxy: ITerminalProcessExtHostProxy, cols: number, rows: number): Promise<ITerminalLaunchError | undefined> {
		// The initial request came from the extension host, no need to wait for it
		return new Promise<ITerminalLaunchError | undefined>(callback => {
			this._onDidRequestStartExtensionTerminal.fire({ proxy, cols, rows, callback });
		});
	}

	private _onBeforeShutdown(reason: ShutdownReason): boolean | Promise<boolean> {
		// Never veto on web as this would block all windows from being closed. This disables
		// process revive as we can't handle it on shutdown.
		if (isWeb) {
			this._isShuttingDown = true;
			return false;
		}
		return this._onBeforeShutdownAsync(reason);
	}

	private async _onBeforeShutdownAsync(reason: ShutdownReason): Promise<boolean> {
		if (this.instances.length === 0) {
			// No terminal instances, don't veto
			return false;
		}

		// Persist terminal _buffer state_, note that even if this happens the dirty terminal prompt
		// still shows as that cannot be revived
		try {
			this._shutdownWindowCount = await this._nativeDelegate?.getWindowCount();
			const shouldReviveProcesses = this._shouldReviveProcesses(reason);
			if (shouldReviveProcesses) {
				// Attempt to persist the terminal state but only allow 2000ms as we can't block
				// shutdown. This can happen when in a remote workspace but the other side has been
				// suspended and is in the process of reconnecting, the message will be put in a
				// queue in this case for when the connection is back up and running. Aborting the
				// process is preferable in this case.
				await Promise.race([
					this._primaryBackend?.persistTerminalState(),
					timeout(2000)
				]);
			}

			// Persist terminal _processes_
			const shouldPersistProcesses = this._terminalConfigurationService.config.enablePersistentSessions && reason === ShutdownReason.RELOAD;
			if (!shouldPersistProcesses) {
				const hasDirtyInstances = (
					(this._terminalConfigurationService.config.confirmOnExit === 'always' && this.instances.length > 0) ||
					(this._terminalConfigurationService.config.confirmOnExit === 'hasChildProcesses' && this.instances.some(e => e.hasChildProcesses))
				);
				if (hasDirtyInstances) {
					return this._onBeforeShutdownConfirmation(reason);
				}
			}
		} catch (err: unknown) {
			// Swallow as exceptions should not cause a veto to prevent shutdown
			this._logService.warn('Exception occurred during terminal shutdown', err);
		}

		this._isShuttingDown = true;

		return false;
	}

	setNativeDelegate(nativeDelegate: ITerminalServiceNativeDelegate): void {
		this._nativeDelegate = nativeDelegate;
	}

	private _shouldReviveProcesses(reason: ShutdownReason): boolean {
		if (!this._terminalConfigurationService.config.enablePersistentSessions) {
			return false;
		}
		switch (this._terminalConfigurationService.config.persistentSessionReviveProcess) {
			case 'onExit': {
				// Allow on close if it's the last window on Windows or Linux
				if (reason === ShutdownReason.CLOSE && (this._shutdownWindowCount === 1 && !isMacintosh)) {
					return true;
				}
				return reason === ShutdownReason.LOAD || reason === ShutdownReason.QUIT;
			}
			case 'onExitAndWindowClose': return reason !== ShutdownReason.RELOAD;
			default: return false;
		}
	}

	private async _onBeforeShutdownConfirmation(reason: ShutdownReason): Promise<boolean> {
		// veto if configured to show confirmation and the user chose not to exit
		const veto = await this._showTerminalCloseConfirmation();
		if (!veto) {
			this._isShuttingDown = true;
		}

		return veto;
	}

	private _onWillShutdown(e: WillShutdownEvent): void {
		// Don't touch processes if the shutdown was a result of reload as they will be reattached
		const shouldPersistTerminals = this._terminalConfigurationService.config.enablePersistentSessions && e.reason === ShutdownReason.RELOAD;

		for (const instance of [...this._terminalGroupService.instances, ...this._backgroundedTerminalInstances]) {
			if (shouldPersistTerminals && instance.shouldPersist) {
				instance.detachProcessAndDispose(TerminalExitReason.Shutdown);
			} else {
				instance.dispose(TerminalExitReason.Shutdown);
			}
		}

		// Clear terminal layout info only when not persisting
		if (!shouldPersistTerminals && !this._shouldReviveProcesses(e.reason)) {
			this._primaryBackend?.setTerminalLayoutInfo(undefined);
		}
	}

	@debounce(500)
	private _saveState(): void {
		// Avoid saving state when shutting down as that would override process state to be revived
		if (this._isShuttingDown) {
			return;
		}
		if (!this._terminalConfigurationService.config.enablePersistentSessions) {
			return;
		}
		const tabs = this._terminalGroupService.groups.map(g => g.getLayoutInfo(g === this._terminalGroupService.activeGroup));
		const state: ITerminalsLayoutInfoById = { tabs };
		this._primaryBackend?.setTerminalLayoutInfo(state);
	}

	@debounce(500)
	private _updateTitle(instance: ITerminalInstance | undefined): void {
		if (!this._terminalConfigurationService.config.enablePersistentSessions || !instance || !instance.persistentProcessId || !instance.title || instance.isDisposed) {
			return;
		}
		if (instance.staticTitle) {
			this._primaryBackend?.updateTitle(instance.persistentProcessId, instance.staticTitle, TitleEventSource.Api);
		} else {
			this._primaryBackend?.updateTitle(instance.persistentProcessId, instance.title, instance.titleSource);
		}
	}

	@debounce(500)
	private _updateIcon(instance: ITerminalInstance, userInitiated: boolean): void {
		if (!this._terminalConfigurationService.config.enablePersistentSessions || !instance || !instance.persistentProcessId || !instance.icon || instance.isDisposed) {
			return;
		}
		this._primaryBackend?.updateIcon(instance.persistentProcessId, userInitiated, instance.icon, instance.color);
	}

	refreshActiveGroup(): void {
		this._onDidChangeActiveGroup.fire(this._terminalGroupService.activeGroup);
	}

	getInstanceFromId(terminalId: number): ITerminalInstance | undefined {
		let bgIndex = -1;
		this._backgroundedTerminalInstances.forEach((terminalInstance, i) => {
			if (terminalInstance.instanceId === terminalId) {
				bgIndex = i;
			}
		});
		if (bgIndex !== -1) {
			return this._backgroundedTerminalInstances[bgIndex];
		}
		try {
			return this.instances[this._getIndexFromId(terminalId)];
		} catch {
			return undefined;
		}
	}

	getInstanceFromIndex(terminalIndex: number): ITerminalInstance {
		return this.instances[terminalIndex];
	}

	getInstanceFromResource(resource: URI | undefined): ITerminalInstance | undefined {
		return getInstanceFromResource(this.instances, resource);
	}

	isAttachedToTerminal(remoteTerm: IRemoteTerminalAttachTarget): boolean {
		return this.instances.some(term => term.processId === remoteTerm.pid);
	}

	moveToEditor(source: ITerminalInstance, group?: GroupIdentifier | SIDE_GROUP_TYPE | ACTIVE_GROUP_TYPE | AUX_WINDOW_GROUP_TYPE): void {
		if (source.target === TerminalLocation.Editor) {
			return;
		}
		const sourceGroup = this._terminalGroupService.getGroupForInstance(source);
		if (!sourceGroup) {
			return;
		}
		sourceGroup.removeInstance(source);
		this._terminalEditorService.openEditor(source, group ? { viewColumn: group } : undefined);

	}

	moveIntoNewEditor(source: ITerminalInstance): void {
		this.moveToEditor(source, AUX_WINDOW_GROUP);
	}

	async moveToTerminalView(source?: ITerminalInstance | URI, target?: ITerminalInstance, side?: 'before' | 'after'): Promise<void> {
		if (URI.isUri(source)) {
			source = this.getInstanceFromResource(source);
		}

		if (!source) {
			return;
		}

		this._terminalEditorService.detachInstance(source);

		if (source.target !== TerminalLocation.Editor) {
			await this._terminalGroupService.showPanel(true);
			return;
		}
		source.target = TerminalLocation.Panel;

		let group: ITerminalGroup | undefined;
		if (target) {
			group = this._terminalGroupService.getGroupForInstance(target);
		}

		if (!group) {
			group = this._terminalGroupService.createGroup();
		}

		group.addInstance(source);
		this.setActiveInstance(source);
		await this._terminalGroupService.showPanel(true);

		if (target && side) {
			const index = group.terminalInstances.indexOf(target) + (side === 'after' ? 1 : 0);
			group.moveInstance(source, index, side);
		}

		// Fire events
		this._onDidChangeInstances.fire();
		this._onDidChangeActiveGroup.fire(this._terminalGroupService.activeGroup);
	}

	protected _initInstanceListeners(instance: ITerminalInstance): void {
		const instanceDisposables: IDisposable[] = [
			instance.onDimensionsChanged(() => {
				this._onDidChangeInstanceDimensions.fire(instance);
				if (this._terminalConfigurationService.config.enablePersistentSessions && this.isProcessSupportRegistered) {
					this._saveState();
				}
			}),
			instance.onDidFocus(this._onDidChangeActiveInstance.fire, this._onDidChangeActiveInstance),
			instance.onRequestAddInstanceToGroup(async e => await this._addInstanceToGroup(instance, e))
		];
		instance.onDisposed(() => dispose(instanceDisposables));
	}

	private async _addInstanceToGroup(instance: ITerminalInstance, e: IRequestAddInstanceToGroupEvent): Promise<void> {
		const terminalIdentifier = parseTerminalUri(e.uri);
		if (terminalIdentifier.instanceId === undefined) {
			return;
		}

		let sourceInstance: ITerminalInstance | undefined = this.getInstanceFromResource(e.uri);

		// Terminal from a different window
		if (!sourceInstance) {
			const attachPersistentProcess = await this._primaryBackend?.requestDetachInstance(terminalIdentifier.workspaceId, terminalIdentifier.instanceId);
			if (attachPersistentProcess) {
				sourceInstance = await this.createTerminal({ config: { attachPersistentProcess }, resource: e.uri });
				this._terminalGroupService.moveInstance(sourceInstance, instance, e.side);
				return;
			}
		}

		// View terminals
		sourceInstance = this._terminalGroupService.getInstanceFromResource(e.uri);
		if (sourceInstance) {
			this._terminalGroupService.moveInstance(sourceInstance, instance, e.side);
			return;
		}

		// Terminal editors
		sourceInstance = this._terminalEditorService.getInstanceFromResource(e.uri);
		if (sourceInstance) {
			this.moveToTerminalView(sourceInstance, instance, e.side);
			return;
		}
		return;
	}

	registerProcessSupport(isSupported: boolean): void {
		if (!isSupported) {
			return;
		}
		this._processSupportContextKey.set(isSupported);
		this._onDidRegisterProcessSupport.fire();
	}

	// TODO: Remove this, it should live in group/editor servioce
	private _getIndexFromId(terminalId: number): number {
		let terminalIndex = -1;
		this.instances.forEach((terminalInstance, i) => {
			if (terminalInstance.instanceId === terminalId) {
				terminalIndex = i;
			}
		});
		if (terminalIndex === -1) {
			throw new Error(`Terminal with ID ${terminalId} does not exist (has it already been disposed?)`);
		}
		return terminalIndex;
	}

	protected async _showTerminalCloseConfirmation(singleTerminal?: boolean): Promise<boolean> {
		let message: string;
		if (this.instances.length === 1 || singleTerminal) {
			message = nls.localize('terminalService.terminalCloseConfirmationSingular', "Do you want to terminate the active terminal session?");
		} else {
			message = nls.localize('terminalService.terminalCloseConfirmationPlural', "Do you want to terminate the {0} active terminal sessions?", this.instances.length);
		}
		const { confirmed } = await this._dialogService.confirm({
			type: 'warning',
			message,
			primaryButton: nls.localize({ key: 'terminate', comment: ['&& denotes a mnemonic'] }, "&&Terminate")
		});
		return !confirmed;
	}

	getDefaultInstanceHost(): ITerminalInstanceHost {
		if (this.defaultLocation === TerminalLocation.Editor) {
			return this._terminalEditorService;
		}
		return this._terminalGroupService;
	}

	async getInstanceHost(location: ITerminalLocationOptions | undefined): Promise<ITerminalInstanceHost> {
		if (location) {
			if (location === TerminalLocation.Editor) {
				return this._terminalEditorService;
			} else if (typeof location === 'object') {
				if ('viewColumn' in location) {
					return this._terminalEditorService;
				} else if ('parentTerminal' in location) {
					return (await location.parentTerminal).target === TerminalLocation.Editor ? this._terminalEditorService : this._terminalGroupService;
				}
			} else {
				return this._terminalGroupService;
			}
		}
		return this;
	}

	async createTerminal(options?: ICreateTerminalOptions): Promise<ITerminalInstance> {
		// Await the initialization of available profiles as long as this is not a pty terminal or a
		// local terminal in a remote workspace as profile won't be used in those cases and these
		// terminals need to be launched before remote connections are established.
		if (this._terminalProfileService.availableProfiles.length === 0) {
			const isPtyTerminal = options?.config && 'customPtyImplementation' in options.config;
			const isLocalInRemoteTerminal = this._remoteAgentService.getConnection() && URI.isUri(options?.cwd) && options?.cwd.scheme === Schemas.vscodeFileResource;
			if (!isPtyTerminal && !isLocalInRemoteTerminal) {
				if (this._connectionState === TerminalConnectionState.Connecting) {
					mark(`code/terminal/willGetProfiles`);
				}
				await this._terminalProfileService.profilesReady;
				if (this._connectionState === TerminalConnectionState.Connecting) {
					mark(`code/terminal/didGetProfiles`);
				}
			}
		}

		const config = options?.config || this._terminalProfileService.getDefaultProfile();
		const shellLaunchConfig = config && 'extensionIdentifier' in config ? {} : this._terminalInstanceService.convertProfileToShellLaunchConfig(config || {});

		// Get the contributed profile if it was provided
		const contributedProfile = options?.skipContributedProfileCheck ? undefined : await this._getContributedProfile(shellLaunchConfig, options);

		const splitActiveTerminal = typeof options?.location === 'object' && 'splitActiveTerminal' in options.location ? options.location.splitActiveTerminal : typeof options?.location === 'object' ? 'parentTerminal' in options.location : false;

		await this._resolveCwd(shellLaunchConfig, splitActiveTerminal, options);

		// Launch the contributed profile
		if (contributedProfile) {
			const resolvedLocation = await this.resolveLocation(options?.location);
			let location: TerminalLocation | { viewColumn: number; preserveState?: boolean } | { splitActiveTerminal: boolean } | undefined;
			if (splitActiveTerminal) {
				location = resolvedLocation === TerminalLocation.Editor ? { viewColumn: SIDE_GROUP } : { splitActiveTerminal: true };
			} else {
				location = typeof options?.location === 'object' && 'viewColumn' in options.location ? options.location : resolvedLocation;
			}
			await this.createContributedTerminalProfile(contributedProfile.extensionIdentifier, contributedProfile.id, {
				icon: contributedProfile.icon,
				color: contributedProfile.color,
				location,
				cwd: shellLaunchConfig.cwd,
			});
			const instanceHost = resolvedLocation === TerminalLocation.Editor ? this._terminalEditorService : this._terminalGroupService;
			const instance = instanceHost.instances[instanceHost.instances.length - 1];
			await instance?.focusWhenReady();
			this._terminalHasBeenCreated.set(true);
			return instance;
		}

		if (!shellLaunchConfig.customPtyImplementation && !this.isProcessSupportRegistered) {
			throw new Error('Could not create terminal when process support is not registered');
		}
		if (shellLaunchConfig.hideFromUser) {
			const instance = this._terminalInstanceService.createInstance(shellLaunchConfig, TerminalLocation.Panel);
			this._backgroundedTerminalInstances.push(instance);
			this._backgroundedTerminalDisposables.set(instance.instanceId, [
				instance.onDisposed(this._onDidDisposeInstance.fire, this._onDidDisposeInstance)
			]);
			this._terminalHasBeenCreated.set(true);
			return instance;
		}

		this._evaluateLocalCwd(shellLaunchConfig);
		const location = await this.resolveLocation(options?.location) || this.defaultLocation;
		const parent = await this._getSplitParent(options?.location);
		this._terminalHasBeenCreated.set(true);
		if (parent) {
			return this._splitTerminal(shellLaunchConfig, location, parent);
		}
		return this._createTerminal(shellLaunchConfig, location, options);
	}

	private async _getContributedProfile(shellLaunchConfig: IShellLaunchConfig, options?: ICreateTerminalOptions): Promise<IExtensionTerminalProfile | undefined> {
		if (options?.config && 'extensionIdentifier' in options.config) {
			return options.config;
		}

		return this._terminalProfileService.getContributedDefaultProfile(shellLaunchConfig);
	}

	async createDetachedTerminal(options: IDetachedXTermOptions): Promise<IDetachedTerminalInstance> {
		const ctor = await TerminalInstance.getXtermConstructor(this._keybindingService, this._contextKeyService);
<<<<<<< HEAD
		const xterm = this._instantiationService.createInstance(
			XtermTerminal,
			ctor,
			options.cols,
			options.rows,
			undefined,
			options.colorProvider,
			options.capabilities || new TerminalCapabilityStore(),
			'',
			false,
		);
=======
		const xterm = this._instantiationService.createInstance(XtermTerminal, ctor, {
			cols: options.cols,
			rows: options.rows,
			xtermColorProvider: options.colorProvider,
			capabilities: options.capabilities || new TerminalCapabilityStore(),
		});
>>>>>>> aca460e3

		if (options.readonly) {
			xterm.raw.attachCustomKeyEventHandler(() => false);
		}

		const instance = new DetachedTerminal(xterm, options, this._instantiationService);
		this._detachedXterms.add(instance);
		const l = xterm.onDidDispose(() => {
			this._detachedXterms.delete(instance);
			l.dispose();
		});

		return instance;
	}

	private async _resolveCwd(shellLaunchConfig: IShellLaunchConfig, splitActiveTerminal: boolean, options?: ICreateTerminalOptions): Promise<void> {
		const cwd = shellLaunchConfig.cwd;
		if (!cwd) {
			if (options?.cwd) {
				shellLaunchConfig.cwd = options.cwd;
			} else if (splitActiveTerminal && options?.location) {
				let parent = this.activeInstance;
				if (typeof options.location === 'object' && 'parentTerminal' in options.location) {
					parent = await options.location.parentTerminal;
				}
				if (!parent) {
					throw new Error('Cannot split without an active instance');
				}
				shellLaunchConfig.cwd = await getCwdForSplit(parent, this._workspaceContextService.getWorkspace().folders, this._commandService, this._terminalConfigService);
			}
		}
	}

	private _splitTerminal(shellLaunchConfig: IShellLaunchConfig, location: TerminalLocation, parent: ITerminalInstance): ITerminalInstance {
		let instance;
		// Use the URI from the base instance if it exists, this will correctly split local terminals
		if (typeof shellLaunchConfig.cwd !== 'object' && typeof parent.shellLaunchConfig.cwd === 'object') {
			shellLaunchConfig.cwd = URI.from({
				scheme: parent.shellLaunchConfig.cwd.scheme,
				authority: parent.shellLaunchConfig.cwd.authority,
				path: shellLaunchConfig.cwd || parent.shellLaunchConfig.cwd.path
			});
		}
		if (location === TerminalLocation.Editor || parent.target === TerminalLocation.Editor) {
			instance = this._terminalEditorService.splitInstance(parent, shellLaunchConfig);
		} else {
			const group = this._terminalGroupService.getGroupForInstance(parent);
			if (!group) {
				throw new Error(`Cannot split a terminal without a group (instanceId: ${parent.instanceId}, title: ${parent.title})`);
			}
			shellLaunchConfig.parentTerminalId = parent.instanceId;
			instance = group.split(shellLaunchConfig);
		}
		this._addToReconnected(instance);
		return instance;
	}

	private _addToReconnected(instance: ITerminalInstance): void {
		if (!instance.reconnectionProperties?.ownerId) {
			return;
		}
		const reconnectedTerminals = this._reconnectedTerminals.get(instance.reconnectionProperties.ownerId);
		if (reconnectedTerminals) {
			reconnectedTerminals.push(instance);
		} else {
			this._reconnectedTerminals.set(instance.reconnectionProperties.ownerId, [instance]);
		}
	}

	private _createTerminal(shellLaunchConfig: IShellLaunchConfig, location: TerminalLocation, options?: ICreateTerminalOptions): ITerminalInstance {
		let instance;
		const editorOptions = this._getEditorOptions(options?.location);
		if (location === TerminalLocation.Editor) {
			instance = this._terminalInstanceService.createInstance(shellLaunchConfig, TerminalLocation.Editor);
			this._terminalEditorService.openEditor(instance, editorOptions);
		} else {
			// TODO: pass resource?
			const group = this._terminalGroupService.createGroup(shellLaunchConfig);
			instance = group.terminalInstances[0];
		}
		this._addToReconnected(instance);
		return instance;
	}

	async resolveLocation(location?: ITerminalLocationOptions): Promise<TerminalLocation | undefined> {
		if (location && typeof location === 'object') {
			if ('parentTerminal' in location) {
				// since we don't set the target unless it's an editor terminal, this is necessary
				const parentTerminal = await location.parentTerminal;
				return !parentTerminal.target ? TerminalLocation.Panel : parentTerminal.target;
			} else if ('viewColumn' in location) {
				return TerminalLocation.Editor;
			} else if ('splitActiveTerminal' in location) {
				// since we don't set the target unless it's an editor terminal, this is necessary
				return !this._activeInstance?.target ? TerminalLocation.Panel : this._activeInstance?.target;
			}
		}
		return location;
	}

	private async _getSplitParent(location?: ITerminalLocationOptions): Promise<ITerminalInstance | undefined> {
		if (location && typeof location === 'object' && 'parentTerminal' in location) {
			return location.parentTerminal;
		} else if (location && typeof location === 'object' && 'splitActiveTerminal' in location) {
			return this.activeInstance;
		}
		return undefined;
	}

	private _getEditorOptions(location?: ITerminalLocationOptions): TerminalEditorLocation | undefined {
		if (location && typeof location === 'object' && 'viewColumn' in location) {
			location.viewColumn = columnToEditorGroup(this._editorGroupsService, this._configurationService, location.viewColumn);
			return location;
		}
		return undefined;
	}

	private _evaluateLocalCwd(shellLaunchConfig: IShellLaunchConfig) {
		// Add welcome message and title annotation for local terminals launched within remote or
		// virtual workspaces
		if (typeof shellLaunchConfig.cwd !== 'string' && shellLaunchConfig.cwd?.scheme === Schemas.file) {
			if (VirtualWorkspaceContext.getValue(this._contextKeyService)) {
				shellLaunchConfig.initialText = formatMessageForTerminal(nls.localize('localTerminalVirtualWorkspace', "This shell is open to a {0}local{1} folder, NOT to the virtual folder", '\x1b[3m', '\x1b[23m'), { excludeLeadingNewLine: true, loudFormatting: true });
				shellLaunchConfig.type = 'Local';
			} else if (this._remoteAgentService.getConnection()) {
				shellLaunchConfig.initialText = formatMessageForTerminal(nls.localize('localTerminalRemote', "This shell is running on your {0}local{1} machine, NOT on the connected remote machine", '\x1b[3m', '\x1b[23m'), { excludeLeadingNewLine: true, loudFormatting: true });
				shellLaunchConfig.type = 'Local';
			}
		}
	}

	protected _showBackgroundTerminal(instance: ITerminalInstance): void {
		this._backgroundedTerminalInstances.splice(this._backgroundedTerminalInstances.indexOf(instance), 1);
		const disposables = this._backgroundedTerminalDisposables.get(instance.instanceId);
		if (disposables) {
			dispose(disposables);
		}
		this._backgroundedTerminalDisposables.delete(instance.instanceId);
		instance.shellLaunchConfig.hideFromUser = false;
		this._terminalGroupService.createGroup(instance);

		// Make active automatically if it's the first instance
		if (this.instances.length === 1) {
			this._terminalGroupService.setActiveInstanceByIndex(0);
		}

		this._onDidChangeInstances.fire();
	}

	async setContainers(panelContainer: HTMLElement, terminalContainer: HTMLElement): Promise<void> {
		this._terminalConfigurationService.setPanelContainer(panelContainer);
		this._terminalGroupService.setContainer(terminalContainer);
	}

	getEditingTerminal(): ITerminalInstance | undefined {
		return this._editingTerminal;
	}

	setEditingTerminal(instance: ITerminalInstance | undefined) {
		this._editingTerminal = instance;
	}

	createOnInstanceEvent<T>(getEvent: (instance: ITerminalInstance) => Event<T>): DynamicListEventMultiplexer<ITerminalInstance, T> {
		return new DynamicListEventMultiplexer(this.instances, this.onDidCreateInstance, this.onDidDisposeInstance, getEvent);
	}

	createOnInstanceCapabilityEvent<T extends TerminalCapability, K>(capabilityId: T, getEvent: (capability: ITerminalCapabilityImplMap[T]) => Event<K>): IDynamicListEventMultiplexer<{ instance: ITerminalInstance; data: K }> {
		return createInstanceCapabilityEventMultiplexer(this.instances, this.onDidCreateInstance, this.onDidDisposeInstance, capabilityId, getEvent);
	}
}

class TerminalEditorStyle extends Themable {
	private _styleElement: HTMLElement;

	constructor(
		container: HTMLElement,
		@ITerminalService private readonly _terminalService: ITerminalService,
		@IThemeService private readonly _themeService: IThemeService,
		@ITerminalProfileService private readonly _terminalProfileService: ITerminalProfileService,
		@IEditorService private readonly _editorService: IEditorService
	) {
		super(_themeService);
		this._registerListeners();
		this._styleElement = dom.createStyleSheet(container);
		this._register(toDisposable(() => this._styleElement.remove()));
		this.updateStyles();
	}

	private _registerListeners(): void {
		this._register(this._terminalService.onAnyInstanceIconChange(() => this.updateStyles()));
		this._register(this._terminalService.onDidCreateInstance(() => this.updateStyles()));
		this._register(this._editorService.onDidActiveEditorChange(() => {
			if (this._editorService.activeEditor instanceof TerminalEditorInput) {
				this.updateStyles();
			}
		}));
		this._register(this._editorService.onDidCloseEditor(() => {
			if (this._editorService.activeEditor instanceof TerminalEditorInput) {
				this.updateStyles();
			}
		}));
		this._register(this._terminalProfileService.onDidChangeAvailableProfiles(() => this.updateStyles()));
	}

	override updateStyles(): void {
		super.updateStyles();
		const colorTheme = this._themeService.getColorTheme();

		// TODO: add a rule collector to avoid duplication
		let css = '';

		const productIconTheme = this._themeService.getProductIconTheme();

		// Add icons
		for (const instance of this._terminalService.instances) {
			const icon = instance.icon;
			if (!icon) {
				continue;
			}
			let uri = undefined;
			if (icon instanceof URI) {
				uri = icon;
			} else if (icon instanceof Object && 'light' in icon && 'dark' in icon) {
				uri = colorTheme.type === ColorScheme.LIGHT ? icon.light : icon.dark;
			}
			const iconClasses = getUriClasses(instance, colorTheme.type);
			if (uri instanceof URI && iconClasses && iconClasses.length > 1) {
				css += (
					`.monaco-workbench .terminal-tab.${iconClasses[0]}::before` +
					`{content: ''; background-image: ${dom.asCSSUrl(uri)};}`
				);
			}
			if (ThemeIcon.isThemeIcon(icon)) {
				const iconRegistry = getIconRegistry();
				const iconContribution = iconRegistry.getIcon(icon.id);
				if (iconContribution) {
					const def = productIconTheme.getIcon(iconContribution);
					if (def) {
						css += (
							`.monaco-workbench .terminal-tab.codicon-${icon.id}::before` +
							`{content: '${def.fontCharacter}' !important; font-family: ${dom.asCSSPropertyValue(def.font?.id ?? 'codicon')} !important;}`
						);
					}
				}
			}
		}

		// Add colors
		const iconForegroundColor = colorTheme.getColor(iconForeground);
		if (iconForegroundColor) {
			css += `.monaco-workbench .show-file-icons .file-icon.terminal-tab::before { color: ${iconForegroundColor}; }`;
		}

		css += getColorStyleContent(colorTheme, true);
		this._styleElement.textContent = css;
	}
}<|MERGE_RESOLUTION|>--- conflicted
+++ resolved
@@ -1023,26 +1023,12 @@
 
 	async createDetachedTerminal(options: IDetachedXTermOptions): Promise<IDetachedTerminalInstance> {
 		const ctor = await TerminalInstance.getXtermConstructor(this._keybindingService, this._contextKeyService);
-<<<<<<< HEAD
-		const xterm = this._instantiationService.createInstance(
-			XtermTerminal,
-			ctor,
-			options.cols,
-			options.rows,
-			undefined,
-			options.colorProvider,
-			options.capabilities || new TerminalCapabilityStore(),
-			'',
-			false,
-		);
-=======
 		const xterm = this._instantiationService.createInstance(XtermTerminal, ctor, {
 			cols: options.cols,
 			rows: options.rows,
 			xtermColorProvider: options.colorProvider,
 			capabilities: options.capabilities || new TerminalCapabilityStore(),
 		});
->>>>>>> aca460e3
 
 		if (options.readonly) {
 			xterm.raw.attachCustomKeyEventHandler(() => false);
